# Change Log
All notable changes to the "vscode-iot-workbench" extension will be documented in this file.

## Version 0.1.14
<<<<<<< HEAD
- Release date: Nov. 16, 2018
=======
- Release date: Nov. 19, 2018
>>>>>>> 0ce122a3

### Fixed
- Use C# library in Azure Functions for IoT DevKit examples.
- Refactor the flow of creating a new project.
- Fix the device connection string setting problem in macOS.
- Upgrade to VS Code's webview API

## Version 0.1.13
- Release date: Nov. 9, 2018

### Fixed
- Fix Azure Functions integration problem.

## Version 0.1.12
- Release date: October 16, 2018

### Added
- Add C# library support for Azure Functions.

### Fixed
- Improve folder selection experience when creating new project.

## Version 0.1.11
- Release date: September 26, 2018

### Fixed
- Fix Azure Functions breaking change.

## Version 0.1.10
- Release date: September 12, 2018

### Added
- Add generate CRC command for OTA.
- Add ESP32 examples.
- Add welcome page.

## Version 0.1.9
- Release date: August 13, 2018

### Added
- Add ESP32 into supported IoT hardware list.
- Add UDS configuration support for IoT DevKit.
- Add new template for Azure Steam Analytics and Cosmos DB.

### Fixed
- Replace tag parser for intellisense setting.

## Version 0.1.8
- Release date: August 1, 2018

### Fixed
- Update the node module dependency.

## Version 0.1.7
- Release date: July 12, 2018

### Fixed
- Hot fix for VS Code 1.25.0 breaking change.

## Version 0.1.6
- Release date: July 12, 2018

### Added
- Add Raspberry Pi into supported IoT hardware list.

## Version 0.1.2
- Release date: May 14, 2018

### Added
- Add teXXmo IoT button into supported IoT hardware list.

## Version 0.1.1
- Release date: May 10, 2018

### Added
- Create new IoT Workbench projects.
- Load existing examples of IoT Workbench project.
- Compile and upload device code.
- Config device settings.<|MERGE_RESOLUTION|>--- conflicted
+++ resolved
@@ -2,11 +2,7 @@
 All notable changes to the "vscode-iot-workbench" extension will be documented in this file.
 
 ## Version 0.1.14
-<<<<<<< HEAD
-- Release date: Nov. 16, 2018
-=======
 - Release date: Nov. 19, 2018
->>>>>>> 0ce122a3
 
 ### Fixed
 - Use C# library in Azure Functions for IoT DevKit examples.
