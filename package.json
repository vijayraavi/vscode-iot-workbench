--- conflicted
+++ resolved
@@ -10,11 +10,7 @@
     "url": "https://github.com/Microsoft/vscode-iot-workbench/issues"
   },
   "homepage": "https://github.com/Microsoft/vscode-iot-workbench/blob/master/README.md",
-<<<<<<< HEAD
   "version": "0.9.7",
-=======
-  "version": "0.2.0",
->>>>>>> d5a5d880
   "publisher": "vsciot-vscode",
   "icon": "logo.png",
   "aiKey": "5b869bc6-ca93-4f24-aa87-92871a3a616e",
@@ -70,10 +66,29 @@
         "category": "Azure IoT Device Workbench"
       },
       {
-<<<<<<< HEAD
-        "command": "iotworkbench.workbench",
-        "title": "Set Workbench Path",
-        "category": "IoT Workbench"
+        "command": "iotworkbench.deviceUpload",
+        "title": "Upload Device Code",
+        "category": "Azure IoT Device Workbench"
+      },
+      {
+        "command": "iotworkbench.azureProvision",
+        "title": "Provision Azure Services...",
+        "category": "Azure IoT Device Workbench"
+      },
+      {
+        "command": "iotworkbench.azureDeploy",
+        "title": "Deploy to Azure...",
+        "category": "Azure IoT Device Workbench"
+      },
+      {
+        "command": "iotworkbench.configureDevice",
+        "title": "Configure Device Settings...",
+        "category": "Azure IoT Device Workbench"
+      },
+      {
+        "command": "iotworkbench.installToolchain",
+        "title": "Install Device Compiler Toolchain...",
+        "category": "Azure IoT Device Workbench"
       },
       {
         "command": "iotworkbench.pnpOpenRepository",
@@ -104,31 +119,6 @@
         "command": "iotworkbench.pnpGenerateCode",
         "title": "Generate Device Code Stub...",
         "category": "Azure IoT Plug & Play"
-=======
-        "command": "iotworkbench.deviceUpload",
-        "title": "Upload Device Code",
-        "category": "Azure IoT Device Workbench"
-      },
-      {
-        "command": "iotworkbench.azureProvision",
-        "title": "Provision Azure Services...",
-        "category": "Azure IoT Device Workbench"
-      },
-      {
-        "command": "iotworkbench.azureDeploy",
-        "title": "Deploy to Azure...",
-        "category": "Azure IoT Device Workbench"
-      },
-      {
-        "command": "iotworkbench.configureDevice",
-        "title": "Configure Device Settings...",
-        "category": "Azure IoT Device Workbench"
-      },
-      {
-        "command": "iotworkbench.installToolchain",
-        "title": "Install Device Compiler Toolchain...",
-        "category": "Azure IoT Device Workbench"
->>>>>>> d5a5d880
       }
     ],
     "configuration": [
