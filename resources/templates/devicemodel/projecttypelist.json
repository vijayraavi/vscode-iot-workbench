{
  "projectType": [
    {
      "language": "ANSI C",
      "type": "CMake",
      "name": "CMake Project",
      "detail": "Generate ANSI C code as CMake project.",
      "enabled" : true
    },
    {
      "language": "ANSI C",
      "type": "VisualStudio",
      "name": "Visual Studio Project",
      "detail": "Generate ANSI C code as Visual Studio (.vcxproj) project.",
      "enabled" : false
    },
    {
      "language": "ANSI C",
      "type": "IoTDevKit",
      "name": "MXChip IoT DevKit Project",
<<<<<<< HEAD
      "detail": "Generate code for MXChip IoT DevKit as Arduino project."
    },
    {
      "language": "ANSI C",
      "type": "Simulator",
      "name": "Simulator",
      "detail": "Generate code for MXChip IoT DevKit as Arduino project."
=======
      "detail": "Generate code for MXChip IoT DevKit as Arduino project.",
      "enabled" : true
>>>>>>> b733811a
    }
  ]
}<|MERGE_RESOLUTION|>--- conflicted
+++ resolved
@@ -18,7 +18,6 @@
       "language": "ANSI C",
       "type": "IoTDevKit",
       "name": "MXChip IoT DevKit Project",
-<<<<<<< HEAD
       "detail": "Generate code for MXChip IoT DevKit as Arduino project."
     },
     {
@@ -26,10 +25,6 @@
       "type": "Simulator",
       "name": "Simulator",
       "detail": "Generate code for MXChip IoT DevKit as Arduino project."
-=======
-      "detail": "Generate code for MXChip IoT DevKit as Arduino project.",
-      "enabled" : true
->>>>>>> b733811a
     }
   ]
 }