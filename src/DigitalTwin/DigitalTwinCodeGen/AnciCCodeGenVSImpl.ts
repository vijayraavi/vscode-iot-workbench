import * as fs from 'fs-plus';
import * as os from 'os';
import * as path from 'path';
import * as vscode from 'vscode';

import {FileNames, ScaffoldType} from '../../constants';
import {TemplateFileInfo} from '../../Models/Interfaces/ProjectTemplate';
import {TelemetryContext} from '../../telemetry';
import * as utils from '../../utils';
import {generateTemplateFile} from '../../utils';
import {DigitalTwinFileNames} from '../DigitalTwinConstants';

import {AnsiCCodeGeneratorBase} from './Interfaces/AnsiCCodeGeneratorBase';
import {DeviceConnectionType} from './Interfaces/CodeGenerator';

export class AnsiCCodeGenVSImpl extends AnsiCCodeGeneratorBase {
  constructor(
      context: vscode.ExtensionContext, channel: vscode.OutputChannel,
      private telemetryContext: TelemetryContext,
      private provisionType: DeviceConnectionType) {
    super(context, channel);
  }

  async GenerateCode(
      targetPath: string, filePath: string, capabilityModelName: string,
      interfaceDir: string): Promise<boolean> {
    // Invoke DigitalTwinCodeGen toolset to generate the code
    const retvalue =
        await this.GenerateAnsiCCodeCore(targetPath, filePath, interfaceDir);

    let templateFolderName;
    switch (this.provisionType) {
      case DeviceConnectionType.DeviceConnectionString:
        templateFolderName = 'ansic_vs_connectionstring';
        break;
      case DeviceConnectionType.IoTCSasKey:
        templateFolderName = 'ansic_vs_iotcsaskey';
        break;
      default:
        throw new Error('Unsupported device provision type.');
    }

    const templateFolder = this.context.asAbsolutePath(path.join(
        FileNames.resourcesFolderName, FileNames.templatesFolderName,
        DigitalTwinFileNames.digitalTwinTemplateFolderName,
        templateFolderName));
    const templateFiles = path.join(templateFolder, FileNames.templateFiles);
    const templateFilesJson =
        JSON.parse(fs.readFileSync(templateFiles, 'utf8'));

    const templateFilesInfo: TemplateFileInfo[] = [];
    templateFilesJson.templateFiles.forEach((fileInfo: TemplateFileInfo) => {
      const filePath =
          path.join(templateFolder, fileInfo.sourcePath, fileInfo.fileName);
      const fileContent = fs.readFileSync(filePath, 'utf8');
      templateFilesInfo.push({
        fileName: fileInfo.fileName,
        sourcePath: fileInfo.sourcePath,
        targetPath: fileInfo.targetPath,
        fileContent
      });
    });

    const projectName = path.basename(targetPath);

    const projectNamePattern = /{PROJECT_NAME}/g;
<<<<<<< HEAD
    for (const fileInfo of templateFilesInfo) {
      if (fileInfo.fileContent === undefined) {
        continue;
      }
      if (fileInfo.fileName === 'iotproject.vcxproj') {
=======
    const capabilityModelNamePattern = /{CAPABILITYMODELNAME}/g;
    let replaceStr = '';

    templateFileNames.forEach(fileName => {
      const source = path.join(resouceFolder, fileName);
      const target = path.join(targetPath, fileName);
      const fileContent = fs.readFileSync(source, 'utf8');
      if (fileName === 'iotproject.vcxproj') {
>>>>>>> 92f2466b
        const utilitiesHPattern = /{UTILITIESFILES_H}/g;
        const utilitiesCPattern = /{UTILITIESFILES_C}/g;
        let includedHeaderFiles = '';
        let includedCFiles = '';
        const utilitiesPath =
            path.join(targetPath, DigitalTwinFileNames.utilitiesFolderName);
        const utilitiesFiles = fs.listSync(utilitiesPath);
        utilitiesFiles.forEach(utilitiesFile => {
          const name = path.basename(utilitiesFile);
          if (name.endsWith('.h')) {
            includedHeaderFiles = includedHeaderFiles +
                `    <ClInclude Include="utilities\\${name}" />\r\n`;
          } else {
            includedCFiles = includedCFiles +
                `    <ClInclude Include="utilities\\${name}" />\r\n`;
          }
        });
<<<<<<< HEAD
        fileInfo.fileContent =
            fileInfo.fileContent.replace(utilitiesHPattern, includedHeaderFiles)
                .replace(utilitiesCPattern, includedCFiles);
=======
        replaceStr =
            fileContent.replace(utilitiesHPattern, includedHeaderFiles)
                .replace(utilitiesCPattern, includedCFiles)
                .replace(capabilityModelNamePattern, capabilityModelName);
>>>>>>> 92f2466b
      } else {
        fileInfo.fileContent =
            fileInfo.fileContent.replace(projectNamePattern, projectName);
      }
      await generateTemplateFile(targetPath, ScaffoldType.Local, fileInfo);
    }

    if (retvalue) {
      try {
        const plat = os.platform();
        if (plat === 'win32') {
          await utils.runCommand(
              'explorer', [targetPath], targetPath, this.channel);
        } else {
          // Open it directly in VS Code
          await vscode.commands.executeCommand(
              'vscode.openFolder', vscode.Uri.file(targetPath), true);
        }
      } catch {
        // Do nothing as if open explorer failed, we will still continue.
      }
    }
    return retvalue;
  }
}
<|MERGE_RESOLUTION|>--- conflicted
+++ resolved
@@ -1,134 +1,119 @@
-import * as fs from 'fs-plus';
-import * as os from 'os';
-import * as path from 'path';
-import * as vscode from 'vscode';
-
-import {FileNames, ScaffoldType} from '../../constants';
-import {TemplateFileInfo} from '../../Models/Interfaces/ProjectTemplate';
-import {TelemetryContext} from '../../telemetry';
-import * as utils from '../../utils';
-import {generateTemplateFile} from '../../utils';
-import {DigitalTwinFileNames} from '../DigitalTwinConstants';
-
-import {AnsiCCodeGeneratorBase} from './Interfaces/AnsiCCodeGeneratorBase';
-import {DeviceConnectionType} from './Interfaces/CodeGenerator';
-
-export class AnsiCCodeGenVSImpl extends AnsiCCodeGeneratorBase {
-  constructor(
-      context: vscode.ExtensionContext, channel: vscode.OutputChannel,
-      private telemetryContext: TelemetryContext,
-      private provisionType: DeviceConnectionType) {
-    super(context, channel);
-  }
-
-  async GenerateCode(
-      targetPath: string, filePath: string, capabilityModelName: string,
-      interfaceDir: string): Promise<boolean> {
-    // Invoke DigitalTwinCodeGen toolset to generate the code
-    const retvalue =
-        await this.GenerateAnsiCCodeCore(targetPath, filePath, interfaceDir);
-
-    let templateFolderName;
-    switch (this.provisionType) {
-      case DeviceConnectionType.DeviceConnectionString:
-        templateFolderName = 'ansic_vs_connectionstring';
-        break;
-      case DeviceConnectionType.IoTCSasKey:
-        templateFolderName = 'ansic_vs_iotcsaskey';
-        break;
-      default:
-        throw new Error('Unsupported device provision type.');
-    }
-
-    const templateFolder = this.context.asAbsolutePath(path.join(
-        FileNames.resourcesFolderName, FileNames.templatesFolderName,
-        DigitalTwinFileNames.digitalTwinTemplateFolderName,
-        templateFolderName));
-    const templateFiles = path.join(templateFolder, FileNames.templateFiles);
-    const templateFilesJson =
-        JSON.parse(fs.readFileSync(templateFiles, 'utf8'));
-
-    const templateFilesInfo: TemplateFileInfo[] = [];
-    templateFilesJson.templateFiles.forEach((fileInfo: TemplateFileInfo) => {
-      const filePath =
-          path.join(templateFolder, fileInfo.sourcePath, fileInfo.fileName);
-      const fileContent = fs.readFileSync(filePath, 'utf8');
-      templateFilesInfo.push({
-        fileName: fileInfo.fileName,
-        sourcePath: fileInfo.sourcePath,
-        targetPath: fileInfo.targetPath,
-        fileContent
-      });
-    });
-
-    const projectName = path.basename(targetPath);
-
-    const projectNamePattern = /{PROJECT_NAME}/g;
-<<<<<<< HEAD
-    for (const fileInfo of templateFilesInfo) {
-      if (fileInfo.fileContent === undefined) {
-        continue;
-      }
-      if (fileInfo.fileName === 'iotproject.vcxproj') {
-=======
-    const capabilityModelNamePattern = /{CAPABILITYMODELNAME}/g;
-    let replaceStr = '';
-
-    templateFileNames.forEach(fileName => {
-      const source = path.join(resouceFolder, fileName);
-      const target = path.join(targetPath, fileName);
-      const fileContent = fs.readFileSync(source, 'utf8');
-      if (fileName === 'iotproject.vcxproj') {
->>>>>>> 92f2466b
-        const utilitiesHPattern = /{UTILITIESFILES_H}/g;
-        const utilitiesCPattern = /{UTILITIESFILES_C}/g;
-        let includedHeaderFiles = '';
-        let includedCFiles = '';
-        const utilitiesPath =
-            path.join(targetPath, DigitalTwinFileNames.utilitiesFolderName);
-        const utilitiesFiles = fs.listSync(utilitiesPath);
-        utilitiesFiles.forEach(utilitiesFile => {
-          const name = path.basename(utilitiesFile);
-          if (name.endsWith('.h')) {
-            includedHeaderFiles = includedHeaderFiles +
-                `    <ClInclude Include="utilities\\${name}" />\r\n`;
-          } else {
-            includedCFiles = includedCFiles +
-                `    <ClInclude Include="utilities\\${name}" />\r\n`;
-          }
-        });
-<<<<<<< HEAD
-        fileInfo.fileContent =
-            fileInfo.fileContent.replace(utilitiesHPattern, includedHeaderFiles)
-                .replace(utilitiesCPattern, includedCFiles);
-=======
-        replaceStr =
-            fileContent.replace(utilitiesHPattern, includedHeaderFiles)
-                .replace(utilitiesCPattern, includedCFiles)
-                .replace(capabilityModelNamePattern, capabilityModelName);
->>>>>>> 92f2466b
-      } else {
-        fileInfo.fileContent =
-            fileInfo.fileContent.replace(projectNamePattern, projectName);
-      }
-      await generateTemplateFile(targetPath, ScaffoldType.Local, fileInfo);
-    }
-
-    if (retvalue) {
-      try {
-        const plat = os.platform();
-        if (plat === 'win32') {
-          await utils.runCommand(
-              'explorer', [targetPath], targetPath, this.channel);
-        } else {
-          // Open it directly in VS Code
-          await vscode.commands.executeCommand(
-              'vscode.openFolder', vscode.Uri.file(targetPath), true);
-        }
-      } catch {
-        // Do nothing as if open explorer failed, we will still continue.
-      }
-    }
-    return retvalue;
-  }
-}
+import * as fs from 'fs-plus';
+import * as os from 'os';
+import * as path from 'path';
+import * as vscode from 'vscode';
+
+import {FileNames, ScaffoldType} from '../../constants';
+import {TemplateFileInfo} from '../../Models/Interfaces/ProjectTemplate';
+import {TelemetryContext} from '../../telemetry';
+import * as utils from '../../utils';
+import {generateTemplateFile} from '../../utils';
+import {DigitalTwinFileNames} from '../DigitalTwinConstants';
+
+import {AnsiCCodeGeneratorBase} from './Interfaces/AnsiCCodeGeneratorBase';
+import {DeviceConnectionType} from './Interfaces/CodeGenerator';
+
+export class AnsiCCodeGenVSImpl extends AnsiCCodeGeneratorBase {
+  constructor(
+      context: vscode.ExtensionContext, channel: vscode.OutputChannel,
+      private telemetryContext: TelemetryContext,
+      private provisionType: DeviceConnectionType) {
+    super(context, channel);
+  }
+
+  async GenerateCode(
+      targetPath: string, filePath: string, capabilityModelName: string,
+      interfaceDir: string): Promise<boolean> {
+    // Invoke DigitalTwinCodeGen toolset to generate the code
+    const retvalue =
+        await this.GenerateAnsiCCodeCore(targetPath, filePath, interfaceDir);
+
+    let templateFolderName;
+    switch (this.provisionType) {
+      case DeviceConnectionType.DeviceConnectionString:
+        templateFolderName = 'ansic_vs_connectionstring';
+        break;
+      case DeviceConnectionType.IoTCSasKey:
+        templateFolderName = 'ansic_vs_iotcsaskey';
+        break;
+      default:
+        throw new Error('Unsupported device provision type.');
+    }
+
+    const templateFolder = this.context.asAbsolutePath(path.join(
+        FileNames.resourcesFolderName, FileNames.templatesFolderName,
+        DigitalTwinFileNames.digitalTwinTemplateFolderName,
+        templateFolderName));
+    const templateFiles = path.join(templateFolder, FileNames.templateFiles);
+    const templateFilesJson =
+        JSON.parse(fs.readFileSync(templateFiles, 'utf8'));
+
+    const templateFilesInfo: TemplateFileInfo[] = [];
+    templateFilesJson.templateFiles.forEach((fileInfo: TemplateFileInfo) => {
+      const filePath =
+          path.join(templateFolder, fileInfo.sourcePath, fileInfo.fileName);
+      const fileContent = fs.readFileSync(filePath, 'utf8');
+      templateFilesInfo.push({
+        fileName: fileInfo.fileName,
+        sourcePath: fileInfo.sourcePath,
+        targetPath: fileInfo.targetPath,
+        fileContent
+      });
+    });
+
+    const projectName = path.basename(targetPath);
+
+    const projectNamePattern = /{PROJECT_NAME}/g;
+    const capabilityModelNamePattern = /{CAPABILITYMODELNAME}/g;
+
+    for (const fileInfo of templateFilesInfo) {
+      if (fileInfo.fileContent === undefined) {
+        continue;
+      }
+      if (fileInfo.fileName === 'iotproject.vcxproj') {
+        const utilitiesHPattern = /{UTILITIESFILES_H}/g;
+        const utilitiesCPattern = /{UTILITIESFILES_C}/g;
+        let includedHeaderFiles = '';
+        let includedCFiles = '';
+        const utilitiesPath =
+            path.join(targetPath, DigitalTwinFileNames.utilitiesFolderName);
+        const utilitiesFiles = fs.listSync(utilitiesPath);
+        utilitiesFiles.forEach(utilitiesFile => {
+          const name = path.basename(utilitiesFile);
+          if (name.endsWith('.h')) {
+            includedHeaderFiles = includedHeaderFiles +
+                `    <ClInclude Include="utilities\\${name}" />\r\n`;
+          } else {
+            includedCFiles = includedCFiles +
+                `    <ClInclude Include="utilities\\${name}" />\r\n`;
+          }
+        });
+        fileInfo.fileContent =
+            fileInfo.fileContent.replace(utilitiesHPattern, includedHeaderFiles)
+                .replace(utilitiesCPattern, includedCFiles)
+                .replace(capabilityModelNamePattern, capabilityModelName);
+      } else {
+        fileInfo.fileContent =
+            fileInfo.fileContent.replace(projectNamePattern, projectName);
+      }
+      await generateTemplateFile(targetPath, ScaffoldType.Local, fileInfo);
+    }
+
+    if (retvalue) {
+      try {
+        const plat = os.platform();
+        if (plat === 'win32') {
+          await utils.runCommand(
+              'explorer', [targetPath], targetPath, this.channel);
+        } else {
+          // Open it directly in VS Code
+          await vscode.commands.executeCommand(
+              'vscode.openFolder', vscode.Uri.file(targetPath), true);
+        }
+      } catch {
+        // Do nothing as if open explorer failed, we will still continue.
+      }
+    }
+    return retvalue;
+  }
+}