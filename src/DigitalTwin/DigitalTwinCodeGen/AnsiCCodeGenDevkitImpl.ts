import * as fs from 'fs-plus';
import * as path from 'path';
import * as vscode from 'vscode';

import {FileNames, ScaffoldType} from '../../constants';
import {FileUtility} from '../../FileUtility';
import {AZ3166Device} from '../../Models/AZ3166Device';
import {ProjectTemplateType, TemplateFileInfo} from '../../Models/Interfaces/ProjectTemplate';
import {IoTWorkspaceProject} from '../../Models/IoTWorkspaceProject';
import {TelemetryContext} from '../../telemetry';
import {DigitalTwinFileNames} from '../DigitalTwinConstants';

import {AnsiCCodeGeneratorBase} from './Interfaces/AnsiCCodeGeneratorBase';
import {DeviceConnectionType} from './Interfaces/CodeGenerator';

const constants = {
  deviceDefaultFolderName: 'Device',
  deviceConnectionStringSketchFileName: 'dt_device_connectionstring.ino',
  deviceIotcSasKeySketchFileName: 'dt_device_iotcsaskey.ino'
};

export class AnsiCCodeGenDevkitImpl extends AnsiCCodeGeneratorBase {
  constructor(
      context: vscode.ExtensionContext, channel: vscode.OutputChannel,
      private telemetryContext: TelemetryContext,
      private connectionType: DeviceConnectionType) {
    super(context, channel);
  }

  async GenerateCode(
<<<<<<< HEAD
      targetPath: string, filePath: string, fileCoreName: string,
      connectionString: string): Promise<boolean> {
    // Invoke PnP toolset to generate the code
    const libPath = path.join(
        targetPath, constants.deviceDefaultFolderName, 'src', fileCoreName);
    await FileUtility.mkdirRecursively(ScaffoldType.Local, libPath);

=======
      targetPath: string, filePath: string, capabilityModelName: string,
      interfaceDir: string): Promise<boolean> {
    generateFoldersForIoTWorkbench(
        targetPath, constants.deviceDefaultFolderName, capabilityModelName);

    // Invoke PnP toolset to generate the code
    const libPath = path.join(
        targetPath, constants.deviceDefaultFolderName, 'src',
        capabilityModelName);
>>>>>>> 92f2466b
    const codeGenerateResult =
        await this.GenerateAnsiCCodeCore(libPath, filePath, interfaceDir);
    if (!codeGenerateResult) {
      vscode.window.showErrorMessage(
          'Unable to generate code, please check output window for detail.');
      return false;
    }

    // TODO: update the telemetry
    const project: IoTWorkspaceProject = new IoTWorkspaceProject(
        this.context, this.channel, this.telemetryContext);

    // Generate device code for IoT DevKit according to the provision option.
    let sketchFileName;
    switch (this.connectionType) {
      case DeviceConnectionType.DeviceConnectionString:
        sketchFileName = constants.deviceConnectionStringSketchFileName;
        break;
      case DeviceConnectionType.IoTCSasKey:
        sketchFileName = constants.deviceIotcSasKeySketchFileName;
        break;
      default:
        throw new Error('Unsupported device provision type.');
    }

    const originPath = this.context.asAbsolutePath(path.join(
        FileNames.resourcesFolderName, FileNames.templatesFolderName,
        DigitalTwinFileNames.digitalTwinTemplateFolderName,
        AZ3166Device.boardId, sketchFileName));

    const originalContent = fs.readFileSync(originPath, 'utf8');
    const pathPattern = /{PATHNAME}/g;
    const replaceStr =
        originalContent.replace(pathPattern, capabilityModelName);

    const templateFilesInfo: TemplateFileInfo[] = [];
    templateFilesInfo.push({
      fileName: sketchFileName,
      sourcePath: '',
      targetPath: '.',
      fileContent: replaceStr
    });

    await project.create(
        targetPath, templateFilesInfo, ProjectTemplateType.Basic,
        AZ3166Device.boardId, true);
    return true;
  }
}<|MERGE_RESOLUTION|>--- conflicted
+++ resolved
@@ -28,25 +28,14 @@
   }
 
   async GenerateCode(
-<<<<<<< HEAD
-      targetPath: string, filePath: string, fileCoreName: string,
-      connectionString: string): Promise<boolean> {
-    // Invoke PnP toolset to generate the code
-    const libPath = path.join(
-        targetPath, constants.deviceDefaultFolderName, 'src', fileCoreName);
-    await FileUtility.mkdirRecursively(ScaffoldType.Local, libPath);
-
-=======
       targetPath: string, filePath: string, capabilityModelName: string,
       interfaceDir: string): Promise<boolean> {
-    generateFoldersForIoTWorkbench(
-        targetPath, constants.deviceDefaultFolderName, capabilityModelName);
-
     // Invoke PnP toolset to generate the code
     const libPath = path.join(
         targetPath, constants.deviceDefaultFolderName, 'src',
         capabilityModelName);
->>>>>>> 92f2466b
+    await FileUtility.mkdirRecursively(ScaffoldType.Local, libPath);
+
     const codeGenerateResult =
         await this.GenerateAnsiCCodeCore(libPath, filePath, interfaceDir);
     if (!codeGenerateResult) {
