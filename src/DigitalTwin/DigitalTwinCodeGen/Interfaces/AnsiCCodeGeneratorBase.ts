import * as os from 'os';
import * as path from 'path';
import * as vscode from 'vscode';

import * as utils from '../../../utils';
<<<<<<< HEAD
import {CodeGenConstants, DigitalTwinConstants} from '../../DigitalTwinConstants';
=======
import {DigitalTwinConstants} from '../../DigitalTwinConstants';

>>>>>>> 788cd5bf
import {CodeGenerator} from './CodeGenerator';

export abstract class AnsiCCodeGeneratorBase implements CodeGenerator {
  abstract async generateCode(
      targetPath: string, filePath: string, capabilityModelName: string,
      dcmId: string, interfaceDir: string): Promise<boolean>;

  constructor(
      protected context: vscode.ExtensionContext,
      protected channel: vscode.OutputChannel) {}

  async generateAnsiCCodeCore(
      targetPath: string, filePath: string,
      interfaceDir: string): Promise<boolean> {
    // Invoke DigitalTwinCodeGen toolset to generate the code
    const platform = os.platform();
    const homeDir = os.homedir();
    const cmdPath = path.join(homeDir, DigitalTwinConstants.codeGenCliFolder);
    let codeGenCommand = '';
    if (platform === 'win32') {
      codeGenCommand = `${DigitalTwinConstants.codeGenCliApp}.exe`;
    } else {
      codeGenCommand = `./${DigitalTwinConstants.codeGenCliApp}`;
    }

    const command = `${codeGenCommand} scaffold  --dcm "${
        filePath}" --language ansic --output "${targetPath}" --interfaceDir "${
        interfaceDir}"`;

    let message = `${DigitalTwinConstants.dtPrefix} Scaffold code stub.`;
    utils.channelShowAndAppendLine(this.channel, message);
    try {
      await utils.runCommand(command, [], cmdPath, this.channel);
    } catch {
      message = `${DigitalTwinConstants.dtPrefix} Scaffold code stub failed.`;
      utils.channelShowAndAppendLine(this.channel, message);
      return false;
    }
    message = `${DigitalTwinConstants.dtPrefix} Scaffold code stub completed.`;
    utils.channelShowAndAppendLine(this.channel, message);
    return true;
  }
}<|MERGE_RESOLUTION|>--- conflicted
+++ resolved
@@ -3,12 +3,8 @@
 import * as vscode from 'vscode';
 
 import * as utils from '../../../utils';
-<<<<<<< HEAD
-import {CodeGenConstants, DigitalTwinConstants} from '../../DigitalTwinConstants';
-=======
 import {DigitalTwinConstants} from '../../DigitalTwinConstants';
 
->>>>>>> 788cd5bf
 import {CodeGenerator} from './CodeGenerator';
 
 export abstract class AnsiCCodeGeneratorBase implements CodeGenerator {
