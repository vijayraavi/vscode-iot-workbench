// Copyright (c) Microsoft Corporation. All rights reserved.
// Licensed under the MIT License.

import * as fs from 'fs-plus';
import * as path from 'path';
import * as vscode from 'vscode';

import {ConfigHandler} from '../configHandler';
import {ConfigKey, DependentExtensions, FileNames, ScaffoldType} from '../constants';
import {FileUtility} from '../FileUtility';
import {IoTWorkbenchSettings} from '../IoTSettings';
import * as utils from '../utils';

import {Board} from './Interfaces/Board';
import {ComponentType} from './Interfaces/Component';
import {Device, DeviceType} from './Interfaces/Device';
import {TemplateFileInfo} from './Interfaces/ProjectTemplate';
import {IoTWorkbenchProjectBase} from './IoTWorkbenchProjectBase';
import {OTA} from './OTA';

const constants = {
  defaultSketchFileName: 'device.ino',
  arduinoJsonFileName: 'arduino.json',
  cppPropertiesFileName: 'c_cpp_properties.json',
  cppPropertiesFileNameMac: 'c_cpp_properties_macos.json',
  cppPropertiesFileNameWin: 'c_cpp_properties_win32.json',
  outputPath: './.build'
};


export abstract class ArduinoDeviceBase implements Device {
  protected deviceType: DeviceType;
  protected componentType: ComponentType;
  protected deviceFolder: string;
  protected vscodeFolderPath: string;
  protected extensionContext: vscode.ExtensionContext;
  protected boardFolderPath: string;

  abstract name: string;
  abstract id: string;

  constructor(
      context: vscode.ExtensionContext, devicePath: string,
      deviceType: DeviceType) {
    this.deviceType = deviceType;
    this.componentType = ComponentType.Device;
    this.deviceFolder = devicePath;
    this.extensionContext = context;
    this.vscodeFolderPath =
        path.join(this.deviceFolder, FileNames.vscodeSettingsFolderName);
    this.boardFolderPath = context.asAbsolutePath(path.join(
        FileNames.resourcesFolderName, FileNames.templatesFolderName));
  }

  getDeviceType(): DeviceType {
    return this.deviceType;
  }

  getComponentType(): ComponentType {
    return this.componentType;
  }

  static async isAvailable(): Promise<boolean> {
    if (!vscode.extensions.getExtension(DependentExtensions.arduino)) {
      const choice = await vscode.window.showInformationMessage(
          'Arduino extension is required for the current project. Do you want to install it from marketplace?',
          'Yes', 'No');
      if (choice === 'Yes') {
        vscode.commands.executeCommand(
            'vscode.open',
            vscode.Uri.parse(
                'vscode:extension/' + DependentExtensions.arduino));
      }
      return false;
    }

    return true;
  }

  async checkPrerequisites(): Promise<boolean> {
    const isArduinoExtensionAvailable = await ArduinoDeviceBase.isAvailable();
    if (!isArduinoExtensionAvailable) {
      return false;
    }

    return true;
  }

  async compile(): Promise<boolean> {
    try {
      const result = await this.preCompileAction();
      if (!result) {
        return false;
      }
      await vscode.commands.executeCommand('arduino.verify');
      return true;
    } catch (error) {
      throw error;
    }
  }

  async upload(): Promise<boolean> {
    try {
      const result = await this.preUploadAction();
      if (!result) {
        return false;
      }
      await vscode.commands.executeCommand('arduino.upload');
      return true;
    } catch (error) {
      throw error;
    }
  }


  abstract async configDeviceSettings(): Promise<boolean>;

  abstract async load(): Promise<boolean>;


  abstract async create(): Promise<boolean>;

  async createCore(board: Board|undefined, templateFiles: TemplateFileInfo[]):
      Promise<boolean> {
    const createTimeScaffoldType = ScaffoldType.Local;
    if (!await FileUtility.directoryExists(
            createTimeScaffoldType, this.deviceFolder)) {
      throw new Error(`Internal error: Couldn't find the template folder.`);
    }
    if (!board) {
      throw new Error(`Invalid / unsupported target platform`);
    }

    const plat = await IoTWorkbenchSettings.getPlatform();

    await IoTWorkbenchProjectBase.generateIotWorkbenchProjectFile(
        createTimeScaffoldType, this.deviceFolder);

    for (const fileInfo of templateFiles) {
      if (fileInfo.fileName.endsWith('macos.json') ||
          fileInfo.fileName.endsWith('win32.json')) {
        if ((fileInfo.fileName.endsWith('macos.json') && plat === 'darwin') ||
            (fileInfo.fileName.endsWith('win32.json') && plat === 'win32')) {
          await this.generateCppPropertiesFile(
              createTimeScaffoldType, board, fileInfo);
        }
      } else {
        // Copy file directly
        await utils.generateTemplateFile(
            this.deviceFolder, createTimeScaffoldType, fileInfo);
      }
    }
    return true;
  }

  abstract async preCompileAction(): Promise<boolean>;

  abstract async preUploadAction(): Promise<boolean>;

  abstract get version(): string;

  async generateCppPropertiesFile(
      type: ScaffoldType, board: Board,
      fileInfo: TemplateFileInfo): Promise<void> {
    const targetFolder = path.join(this.deviceFolder, fileInfo.targetPath);
    if (!await FileUtility.directoryExists(type, targetFolder)) {
      await FileUtility.mkdirRecursively(type, targetFolder);
    }

    // Create c_cpp_properties.json file
    const cppPropertiesFilePath =
        path.join(targetFolder, constants.cppPropertiesFileName);

    if (await FileUtility.directoryExists(type, cppPropertiesFilePath)) {
      return;
    }

    try {
      const plat = await IoTWorkbenchSettings.getPlatform();

      if (plat === 'win32') {
        const rootPathPattern = /{ROOTPATH}/g;
        const versionPattern = /{VERSION}/g;
        const homeDir = await IoTWorkbenchSettings.getOs();
        const localAppData: string = path.join(homeDir, 'AppData', 'Local');
        const replaceStr =
            (fileInfo.fileContent as string)
                .replace(rootPathPattern, localAppData.replace(/\\/g, '\\\\'))
                .replace(versionPattern, this.version);
        await FileUtility.writeFile(type, cppPropertiesFilePath, replaceStr);
      }
      // TODO: Let's use the same file for Linux and MacOS for now. Need to
      // revisit this part.
      else {
        const propertiesFilePathMac =
            this.extensionContext.asAbsolutePath(path.join(
                FileNames.resourcesFolderName, board.id,
                constants.cppPropertiesFileNameMac));
        const propertiesContentMac =
            await FileUtility.readFile(type, propertiesFilePathMac).toString();
        await FileUtility.writeFile(
            type, cppPropertiesFilePath, propertiesContentMac);
      }
    } catch (error) {
      throw new Error(`Create cpp properties file failed: ${error.message}`);
    }
  }

<<<<<<< HEAD
  async generateSketchFile(
      sketchContent: string, board: Board, boardInfo: string,
      boardConfig: string): Promise<boolean> {
    // Create arduino.json config file
    const arduinoJSONFilePath =
        path.join(this.vscodeFolderPath, constants.arduinoJsonFileName);
    const arduinoJSONObj = {
      'board': boardInfo,
      'sketch': constants.defaultSketchFileName,
      'configuration': boardConfig,
      'output': constants.outputPath
    };

    try {
      fs.writeFileSync(
          arduinoJSONFilePath, JSON.stringify(arduinoJSONObj, null, 4));
    } catch (error) {
      throw new Error(
          `Device: create arduino config file failed: ${error.message}`);
    }

    // Create settings.json config file
    const settingsJSONFilePath =
        path.join(this.vscodeFolderPath, FileNames.settingsJsonFileName);
    const settingsJSONObj = {
      'files.exclude': {'.build': true, '.iotworkbenchproject': true}
    };

    try {
      fs.writeFileSync(
          settingsJSONFilePath, JSON.stringify(settingsJSONObj, null, 4));
    } catch (error) {
      throw new Error(
          `Device: create arduino config file failed: ${error.message}`);
    }

    // Create an empty arduino sketch
    const newSketchFilePath =
        path.join(this.deviceFolder, constants.defaultSketchFileName);

    try {
      fs.writeFileSync(newSketchFilePath, sketchContent);
    } catch (error) {
      throw new Error(`Create arduino sketch file failed: ${error.message}`);
    }
    return true;
  }

=======
>>>>>>> a438582a
  async generateCrc(
      context: vscode.ExtensionContext, channel: vscode.OutputChannel) {
    if (!vscode.workspace.workspaceFolders) {
      vscode.window.showWarningMessage('No workspace opened.');
      channel.show();
      channel.appendLine('No workspace opened.');
      return false;
    }

    const devicePath = ConfigHandler.get<string>(ConfigKey.devicePath);
    if (!devicePath) {
      vscode.window.showWarningMessage(
          'No device path found in workspace configuration.');
      channel.show();
      channel.appendLine('No device path found in workspace configuration.');
      return false;
    }
    const deviceBuildLocation = path.join(
        vscode.workspace.workspaceFolders[0].uri.fsPath, '..', devicePath,
        '.build');

    if (!deviceBuildLocation) {
      vscode.window.showWarningMessage(
          'No device compile output folder found.');
      channel.show();
      channel.appendLine('No device compile output folder found.');
      return false;
    }

    const binFiles = fs.listSync(deviceBuildLocation, ['bin']);
    if (!binFiles || !binFiles.length) {
      const message =
          'No bin file found. Please run the command of Device Compile first.';
      vscode.window.showWarningMessage(message);
      channel.show();
      channel.appendLine(message);
      return false;
    }

    let binFilePath = '';

    if (binFiles.length === 1) {
      binFilePath = binFiles[0];
    } else {
      const binFilePickItems: vscode.QuickPickItem[] = [];
      for (const file of binFiles) {
        const fileName = path.basename(file);
        binFilePickItems.push({label: fileName, description: file});
      }

      const choice = await vscode.window.showQuickPick(binFilePickItems, {
        ignoreFocusOut: true,
        matchOnDescription: true,
        matchOnDetail: true,
        placeHolder: 'Select bin file',
      });

      if (!choice || !choice.description) {
        return false;
      }

      binFilePath = choice.description;
    }

    if (!binFilePath || !fs.existsSync(binFilePath)) {
      return false;
    }

    const res = OTA.generateCrc(binFilePath);

    vscode.window.showInformationMessage('Generate CRC succeeded.');

    channel.show();
    channel.appendLine('========== CRC Information ==========');
    channel.appendLine('');
    channel.appendLine('fwPath: ' + binFilePath);
    channel.appendLine('fwPackageCheckValue: ' + res.crc);
    channel.appendLine('fwSize: ' + res.size);
    channel.appendLine('');
    channel.appendLine('======================================');

    return true;
  }
}<|MERGE_RESOLUTION|>--- conflicted
+++ resolved
@@ -1,343 +1,292 @@
-// Copyright (c) Microsoft Corporation. All rights reserved.
-// Licensed under the MIT License.
-
-import * as fs from 'fs-plus';
-import * as path from 'path';
-import * as vscode from 'vscode';
-
-import {ConfigHandler} from '../configHandler';
-import {ConfigKey, DependentExtensions, FileNames, ScaffoldType} from '../constants';
-import {FileUtility} from '../FileUtility';
-import {IoTWorkbenchSettings} from '../IoTSettings';
-import * as utils from '../utils';
-
-import {Board} from './Interfaces/Board';
-import {ComponentType} from './Interfaces/Component';
-import {Device, DeviceType} from './Interfaces/Device';
-import {TemplateFileInfo} from './Interfaces/ProjectTemplate';
-import {IoTWorkbenchProjectBase} from './IoTWorkbenchProjectBase';
-import {OTA} from './OTA';
-
-const constants = {
-  defaultSketchFileName: 'device.ino',
-  arduinoJsonFileName: 'arduino.json',
-  cppPropertiesFileName: 'c_cpp_properties.json',
-  cppPropertiesFileNameMac: 'c_cpp_properties_macos.json',
-  cppPropertiesFileNameWin: 'c_cpp_properties_win32.json',
-  outputPath: './.build'
-};
-
-
-export abstract class ArduinoDeviceBase implements Device {
-  protected deviceType: DeviceType;
-  protected componentType: ComponentType;
-  protected deviceFolder: string;
-  protected vscodeFolderPath: string;
-  protected extensionContext: vscode.ExtensionContext;
-  protected boardFolderPath: string;
-
-  abstract name: string;
-  abstract id: string;
-
-  constructor(
-      context: vscode.ExtensionContext, devicePath: string,
-      deviceType: DeviceType) {
-    this.deviceType = deviceType;
-    this.componentType = ComponentType.Device;
-    this.deviceFolder = devicePath;
-    this.extensionContext = context;
-    this.vscodeFolderPath =
-        path.join(this.deviceFolder, FileNames.vscodeSettingsFolderName);
-    this.boardFolderPath = context.asAbsolutePath(path.join(
-        FileNames.resourcesFolderName, FileNames.templatesFolderName));
-  }
-
-  getDeviceType(): DeviceType {
-    return this.deviceType;
-  }
-
-  getComponentType(): ComponentType {
-    return this.componentType;
-  }
-
-  static async isAvailable(): Promise<boolean> {
-    if (!vscode.extensions.getExtension(DependentExtensions.arduino)) {
-      const choice = await vscode.window.showInformationMessage(
-          'Arduino extension is required for the current project. Do you want to install it from marketplace?',
-          'Yes', 'No');
-      if (choice === 'Yes') {
-        vscode.commands.executeCommand(
-            'vscode.open',
-            vscode.Uri.parse(
-                'vscode:extension/' + DependentExtensions.arduino));
-      }
-      return false;
-    }
-
-    return true;
-  }
-
-  async checkPrerequisites(): Promise<boolean> {
-    const isArduinoExtensionAvailable = await ArduinoDeviceBase.isAvailable();
-    if (!isArduinoExtensionAvailable) {
-      return false;
-    }
-
-    return true;
-  }
-
-  async compile(): Promise<boolean> {
-    try {
-      const result = await this.preCompileAction();
-      if (!result) {
-        return false;
-      }
-      await vscode.commands.executeCommand('arduino.verify');
-      return true;
-    } catch (error) {
-      throw error;
-    }
-  }
-
-  async upload(): Promise<boolean> {
-    try {
-      const result = await this.preUploadAction();
-      if (!result) {
-        return false;
-      }
-      await vscode.commands.executeCommand('arduino.upload');
-      return true;
-    } catch (error) {
-      throw error;
-    }
-  }
-
-
-  abstract async configDeviceSettings(): Promise<boolean>;
-
-  abstract async load(): Promise<boolean>;
-
-
-  abstract async create(): Promise<boolean>;
-
-  async createCore(board: Board|undefined, templateFiles: TemplateFileInfo[]):
-      Promise<boolean> {
-    const createTimeScaffoldType = ScaffoldType.Local;
-    if (!await FileUtility.directoryExists(
-            createTimeScaffoldType, this.deviceFolder)) {
-      throw new Error(`Internal error: Couldn't find the template folder.`);
-    }
-    if (!board) {
-      throw new Error(`Invalid / unsupported target platform`);
-    }
-
-    const plat = await IoTWorkbenchSettings.getPlatform();
-
-    await IoTWorkbenchProjectBase.generateIotWorkbenchProjectFile(
-        createTimeScaffoldType, this.deviceFolder);
-
-    for (const fileInfo of templateFiles) {
-      if (fileInfo.fileName.endsWith('macos.json') ||
-          fileInfo.fileName.endsWith('win32.json')) {
-        if ((fileInfo.fileName.endsWith('macos.json') && plat === 'darwin') ||
-            (fileInfo.fileName.endsWith('win32.json') && plat === 'win32')) {
-          await this.generateCppPropertiesFile(
-              createTimeScaffoldType, board, fileInfo);
-        }
-      } else {
-        // Copy file directly
-        await utils.generateTemplateFile(
-            this.deviceFolder, createTimeScaffoldType, fileInfo);
-      }
-    }
-    return true;
-  }
-
-  abstract async preCompileAction(): Promise<boolean>;
-
-  abstract async preUploadAction(): Promise<boolean>;
-
-  abstract get version(): string;
-
-  async generateCppPropertiesFile(
-      type: ScaffoldType, board: Board,
-      fileInfo: TemplateFileInfo): Promise<void> {
-    const targetFolder = path.join(this.deviceFolder, fileInfo.targetPath);
-    if (!await FileUtility.directoryExists(type, targetFolder)) {
-      await FileUtility.mkdirRecursively(type, targetFolder);
-    }
-
-    // Create c_cpp_properties.json file
-    const cppPropertiesFilePath =
-        path.join(targetFolder, constants.cppPropertiesFileName);
-
-    if (await FileUtility.directoryExists(type, cppPropertiesFilePath)) {
-      return;
-    }
-
-    try {
-      const plat = await IoTWorkbenchSettings.getPlatform();
-
-      if (plat === 'win32') {
-        const rootPathPattern = /{ROOTPATH}/g;
-        const versionPattern = /{VERSION}/g;
-        const homeDir = await IoTWorkbenchSettings.getOs();
-        const localAppData: string = path.join(homeDir, 'AppData', 'Local');
-        const replaceStr =
-            (fileInfo.fileContent as string)
-                .replace(rootPathPattern, localAppData.replace(/\\/g, '\\\\'))
-                .replace(versionPattern, this.version);
-        await FileUtility.writeFile(type, cppPropertiesFilePath, replaceStr);
-      }
-      // TODO: Let's use the same file for Linux and MacOS for now. Need to
-      // revisit this part.
-      else {
-        const propertiesFilePathMac =
-            this.extensionContext.asAbsolutePath(path.join(
-                FileNames.resourcesFolderName, board.id,
-                constants.cppPropertiesFileNameMac));
-        const propertiesContentMac =
-            await FileUtility.readFile(type, propertiesFilePathMac).toString();
-        await FileUtility.writeFile(
-            type, cppPropertiesFilePath, propertiesContentMac);
-      }
-    } catch (error) {
-      throw new Error(`Create cpp properties file failed: ${error.message}`);
-    }
-  }
-
-<<<<<<< HEAD
-  async generateSketchFile(
-      sketchContent: string, board: Board, boardInfo: string,
-      boardConfig: string): Promise<boolean> {
-    // Create arduino.json config file
-    const arduinoJSONFilePath =
-        path.join(this.vscodeFolderPath, constants.arduinoJsonFileName);
-    const arduinoJSONObj = {
-      'board': boardInfo,
-      'sketch': constants.defaultSketchFileName,
-      'configuration': boardConfig,
-      'output': constants.outputPath
-    };
-
-    try {
-      fs.writeFileSync(
-          arduinoJSONFilePath, JSON.stringify(arduinoJSONObj, null, 4));
-    } catch (error) {
-      throw new Error(
-          `Device: create arduino config file failed: ${error.message}`);
-    }
-
-    // Create settings.json config file
-    const settingsJSONFilePath =
-        path.join(this.vscodeFolderPath, FileNames.settingsJsonFileName);
-    const settingsJSONObj = {
-      'files.exclude': {'.build': true, '.iotworkbenchproject': true}
-    };
-
-    try {
-      fs.writeFileSync(
-          settingsJSONFilePath, JSON.stringify(settingsJSONObj, null, 4));
-    } catch (error) {
-      throw new Error(
-          `Device: create arduino config file failed: ${error.message}`);
-    }
-
-    // Create an empty arduino sketch
-    const newSketchFilePath =
-        path.join(this.deviceFolder, constants.defaultSketchFileName);
-
-    try {
-      fs.writeFileSync(newSketchFilePath, sketchContent);
-    } catch (error) {
-      throw new Error(`Create arduino sketch file failed: ${error.message}`);
-    }
-    return true;
-  }
-
-=======
->>>>>>> a438582a
-  async generateCrc(
-      context: vscode.ExtensionContext, channel: vscode.OutputChannel) {
-    if (!vscode.workspace.workspaceFolders) {
-      vscode.window.showWarningMessage('No workspace opened.');
-      channel.show();
-      channel.appendLine('No workspace opened.');
-      return false;
-    }
-
-    const devicePath = ConfigHandler.get<string>(ConfigKey.devicePath);
-    if (!devicePath) {
-      vscode.window.showWarningMessage(
-          'No device path found in workspace configuration.');
-      channel.show();
-      channel.appendLine('No device path found in workspace configuration.');
-      return false;
-    }
-    const deviceBuildLocation = path.join(
-        vscode.workspace.workspaceFolders[0].uri.fsPath, '..', devicePath,
-        '.build');
-
-    if (!deviceBuildLocation) {
-      vscode.window.showWarningMessage(
-          'No device compile output folder found.');
-      channel.show();
-      channel.appendLine('No device compile output folder found.');
-      return false;
-    }
-
-    const binFiles = fs.listSync(deviceBuildLocation, ['bin']);
-    if (!binFiles || !binFiles.length) {
-      const message =
-          'No bin file found. Please run the command of Device Compile first.';
-      vscode.window.showWarningMessage(message);
-      channel.show();
-      channel.appendLine(message);
-      return false;
-    }
-
-    let binFilePath = '';
-
-    if (binFiles.length === 1) {
-      binFilePath = binFiles[0];
-    } else {
-      const binFilePickItems: vscode.QuickPickItem[] = [];
-      for (const file of binFiles) {
-        const fileName = path.basename(file);
-        binFilePickItems.push({label: fileName, description: file});
-      }
-
-      const choice = await vscode.window.showQuickPick(binFilePickItems, {
-        ignoreFocusOut: true,
-        matchOnDescription: true,
-        matchOnDetail: true,
-        placeHolder: 'Select bin file',
-      });
-
-      if (!choice || !choice.description) {
-        return false;
-      }
-
-      binFilePath = choice.description;
-    }
-
-    if (!binFilePath || !fs.existsSync(binFilePath)) {
-      return false;
-    }
-
-    const res = OTA.generateCrc(binFilePath);
-
-    vscode.window.showInformationMessage('Generate CRC succeeded.');
-
-    channel.show();
-    channel.appendLine('========== CRC Information ==========');
-    channel.appendLine('');
-    channel.appendLine('fwPath: ' + binFilePath);
-    channel.appendLine('fwPackageCheckValue: ' + res.crc);
-    channel.appendLine('fwSize: ' + res.size);
-    channel.appendLine('');
-    channel.appendLine('======================================');
-
-    return true;
-  }
+// Copyright (c) Microsoft Corporation. All rights reserved.
+// Licensed under the MIT License.
+
+import * as fs from 'fs-plus';
+import * as path from 'path';
+import * as vscode from 'vscode';
+
+import {ConfigHandler} from '../configHandler';
+import {ConfigKey, DependentExtensions, FileNames, ScaffoldType} from '../constants';
+import {FileUtility} from '../FileUtility';
+import {IoTWorkbenchSettings} from '../IoTSettings';
+import * as utils from '../utils';
+
+import {Board} from './Interfaces/Board';
+import {ComponentType} from './Interfaces/Component';
+import {Device, DeviceType} from './Interfaces/Device';
+import {TemplateFileInfo} from './Interfaces/ProjectTemplate';
+import {IoTWorkbenchProjectBase} from './IoTWorkbenchProjectBase';
+import {OTA} from './OTA';
+
+const constants = {
+  defaultSketchFileName: 'device.ino',
+  arduinoJsonFileName: 'arduino.json',
+  cppPropertiesFileName: 'c_cpp_properties.json',
+  cppPropertiesFileNameMac: 'c_cpp_properties_macos.json',
+  cppPropertiesFileNameWin: 'c_cpp_properties_win32.json',
+  outputPath: './.build'
+};
+
+
+export abstract class ArduinoDeviceBase implements Device {
+  protected deviceType: DeviceType;
+  protected componentType: ComponentType;
+  protected deviceFolder: string;
+  protected vscodeFolderPath: string;
+  protected extensionContext: vscode.ExtensionContext;
+  protected boardFolderPath: string;
+
+  abstract name: string;
+  abstract id: string;
+
+  constructor(
+      context: vscode.ExtensionContext, devicePath: string,
+      deviceType: DeviceType) {
+    this.deviceType = deviceType;
+    this.componentType = ComponentType.Device;
+    this.deviceFolder = devicePath;
+    this.extensionContext = context;
+    this.vscodeFolderPath =
+        path.join(this.deviceFolder, FileNames.vscodeSettingsFolderName);
+    this.boardFolderPath = context.asAbsolutePath(path.join(
+        FileNames.resourcesFolderName, FileNames.templatesFolderName));
+  }
+
+  getDeviceType(): DeviceType {
+    return this.deviceType;
+  }
+
+  getComponentType(): ComponentType {
+    return this.componentType;
+  }
+
+  static async isAvailable(): Promise<boolean> {
+    if (!vscode.extensions.getExtension(DependentExtensions.arduino)) {
+      const choice = await vscode.window.showInformationMessage(
+          'Arduino extension is required for the current project. Do you want to install it from marketplace?',
+          'Yes', 'No');
+      if (choice === 'Yes') {
+        vscode.commands.executeCommand(
+            'vscode.open',
+            vscode.Uri.parse(
+                'vscode:extension/' + DependentExtensions.arduino));
+      }
+      return false;
+    }
+
+    return true;
+  }
+
+  async checkPrerequisites(): Promise<boolean> {
+    const isArduinoExtensionAvailable = await ArduinoDeviceBase.isAvailable();
+    if (!isArduinoExtensionAvailable) {
+      return false;
+    }
+
+    return true;
+  }
+
+  async compile(): Promise<boolean> {
+    try {
+      const result = await this.preCompileAction();
+      if (!result) {
+        return false;
+      }
+      await vscode.commands.executeCommand('arduino.verify');
+      return true;
+    } catch (error) {
+      throw error;
+    }
+  }
+
+  async upload(): Promise<boolean> {
+    try {
+      const result = await this.preUploadAction();
+      if (!result) {
+        return false;
+      }
+      await vscode.commands.executeCommand('arduino.upload');
+      return true;
+    } catch (error) {
+      throw error;
+    }
+  }
+
+
+  abstract async configDeviceSettings(): Promise<boolean>;
+
+  abstract async load(): Promise<boolean>;
+
+
+  abstract async create(): Promise<boolean>;
+
+  async createCore(board: Board|undefined, templateFiles: TemplateFileInfo[]):
+      Promise<boolean> {
+    const createTimeScaffoldType = ScaffoldType.Local;
+    if (!await FileUtility.directoryExists(
+            createTimeScaffoldType, this.deviceFolder)) {
+      throw new Error(`Internal error: Couldn't find the template folder.`);
+    }
+    if (!board) {
+      throw new Error(`Invalid / unsupported target platform`);
+    }
+
+    const plat = await IoTWorkbenchSettings.getPlatform();
+
+    await IoTWorkbenchProjectBase.generateIotWorkbenchProjectFile(
+        createTimeScaffoldType, this.deviceFolder);
+
+    for (const fileInfo of templateFiles) {
+      if (fileInfo.fileName.endsWith('macos.json') ||
+          fileInfo.fileName.endsWith('win32.json')) {
+        if ((fileInfo.fileName.endsWith('macos.json') && plat === 'darwin') ||
+            (fileInfo.fileName.endsWith('win32.json') && plat === 'win32')) {
+          await this.generateCppPropertiesFile(
+              createTimeScaffoldType, board, fileInfo);
+        }
+      } else {
+        // Copy file directly
+        await utils.generateTemplateFile(
+            this.deviceFolder, createTimeScaffoldType, fileInfo);
+      }
+    }
+    return true;
+  }
+
+  abstract async preCompileAction(): Promise<boolean>;
+
+  abstract async preUploadAction(): Promise<boolean>;
+
+  abstract get version(): string;
+
+  async generateCppPropertiesFile(
+      type: ScaffoldType, board: Board,
+      fileInfo: TemplateFileInfo): Promise<void> {
+    const targetFolder = path.join(this.deviceFolder, fileInfo.targetPath);
+    if (!await FileUtility.directoryExists(type, targetFolder)) {
+      await FileUtility.mkdirRecursively(type, targetFolder);
+    }
+
+    // Create c_cpp_properties.json file
+    const cppPropertiesFilePath =
+        path.join(targetFolder, constants.cppPropertiesFileName);
+
+    if (await FileUtility.directoryExists(type, cppPropertiesFilePath)) {
+      return;
+    }
+
+    try {
+      const plat = await IoTWorkbenchSettings.getPlatform();
+
+      if (plat === 'win32') {
+        const rootPathPattern = /{ROOTPATH}/g;
+        const versionPattern = /{VERSION}/g;
+        const homeDir = await IoTWorkbenchSettings.getOs();
+        const localAppData: string = path.join(homeDir, 'AppData', 'Local');
+        const replaceStr =
+            (fileInfo.fileContent as string)
+                .replace(rootPathPattern, localAppData.replace(/\\/g, '\\\\'))
+                .replace(versionPattern, this.version);
+        await FileUtility.writeFile(type, cppPropertiesFilePath, replaceStr);
+      }
+      // TODO: Let's use the same file for Linux and MacOS for now. Need to
+      // revisit this part.
+      else {
+        const propertiesFilePathMac =
+            this.extensionContext.asAbsolutePath(path.join(
+                FileNames.resourcesFolderName, board.id,
+                constants.cppPropertiesFileNameMac));
+        const propertiesContentMac =
+            await FileUtility.readFile(type, propertiesFilePathMac).toString();
+        await FileUtility.writeFile(
+            type, cppPropertiesFilePath, propertiesContentMac);
+      }
+    } catch (error) {
+      throw new Error(`Create cpp properties file failed: ${error.message}`);
+    }
+  }
+
+  async generateCrc(
+      context: vscode.ExtensionContext, channel: vscode.OutputChannel) {
+    if (!vscode.workspace.workspaceFolders) {
+      vscode.window.showWarningMessage('No workspace opened.');
+      channel.show();
+      channel.appendLine('No workspace opened.');
+      return false;
+    }
+
+    const devicePath = ConfigHandler.get<string>(ConfigKey.devicePath);
+    if (!devicePath) {
+      vscode.window.showWarningMessage(
+          'No device path found in workspace configuration.');
+      channel.show();
+      channel.appendLine('No device path found in workspace configuration.');
+      return false;
+    }
+    const deviceBuildLocation = path.join(
+        vscode.workspace.workspaceFolders[0].uri.fsPath, '..', devicePath,
+        '.build');
+
+    if (!deviceBuildLocation) {
+      vscode.window.showWarningMessage(
+          'No device compile output folder found.');
+      channel.show();
+      channel.appendLine('No device compile output folder found.');
+      return false;
+    }
+
+    const binFiles = fs.listSync(deviceBuildLocation, ['bin']);
+    if (!binFiles || !binFiles.length) {
+      const message =
+          'No bin file found. Please run the command of Device Compile first.';
+      vscode.window.showWarningMessage(message);
+      channel.show();
+      channel.appendLine(message);
+      return false;
+    }
+
+    let binFilePath = '';
+
+    if (binFiles.length === 1) {
+      binFilePath = binFiles[0];
+    } else {
+      const binFilePickItems: vscode.QuickPickItem[] = [];
+      for (const file of binFiles) {
+        const fileName = path.basename(file);
+        binFilePickItems.push({label: fileName, description: file});
+      }
+
+      const choice = await vscode.window.showQuickPick(binFilePickItems, {
+        ignoreFocusOut: true,
+        matchOnDescription: true,
+        matchOnDetail: true,
+        placeHolder: 'Select bin file',
+      });
+
+      if (!choice || !choice.description) {
+        return false;
+      }
+
+      binFilePath = choice.description;
+    }
+
+    if (!binFilePath || !fs.existsSync(binFilePath)) {
+      return false;
+    }
+
+    const res = OTA.generateCrc(binFilePath);
+
+    vscode.window.showInformationMessage('Generate CRC succeeded.');
+
+    channel.show();
+    channel.appendLine('========== CRC Information ==========');
+    channel.appendLine('');
+    channel.appendLine('fwPath: ' + binFilePath);
+    channel.appendLine('fwPackageCheckValue: ' + res.crc);
+    channel.appendLine('fwSize: ' + res.size);
+    channel.appendLine('');
+    channel.appendLine('======================================');
+
+    return true;
+  }
 }