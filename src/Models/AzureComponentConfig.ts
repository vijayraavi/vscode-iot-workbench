--- conflicted
+++ resolved
@@ -1,180 +1,3 @@
-<<<<<<< HEAD
-
-import * as fs from 'fs-plus';
-import * as path from 'path';
-
-import {AzureComponentsStorage} from '../constants';
-
-import {Component} from './Interfaces/Component';
-import {ComponentType} from './Interfaces/Component';
-
-// TODO: need to check what value should be included here
-export interface ComponentInfo { values: {[key: string]: string}; }
-
-export enum DependencyType {
-  Other,
-  Input,
-  Output
-}
-
-export interface DependencyConfig {
-  id: string;
-  type: DependencyType;
-}
-
-export interface AzureComponentConfig {
-  id: string;
-  type: string;
-  name: string;
-  folder: string;
-  dependencies: DependencyConfig[];
-  componentInfo?: ComponentInfo;
-}
-
-export interface AzureConfigs { componentConfigs: AzureComponentConfig[]; }
-
-export interface Dependency {
-  component: Component;
-  type: DependencyType;
-}
-
-export class AzureConfigFileHandler {
-  private projectRootPath: string;
-  private configFilePath: string;
-
-  constructor(projectRoot: string) {
-    this.projectRootPath = projectRoot;
-    this.configFilePath = path.join(
-        this.projectRootPath, AzureComponentsStorage.folderName,
-        AzureComponentsStorage.fileName);
-  }
-
-  getSortedComponents() {
-    try {
-      const azureConfigs =
-          JSON.parse(fs.readFileSync(this.configFilePath, 'utf8')) as
-          AzureConfigs;
-      const components: AzureComponentConfig[] = [];
-      const componentConfigs = azureConfigs.componentConfigs;
-      const sortedComponentIds: string[] = [];
-      let lastSortedCount = 0;
-
-      do {
-        lastSortedCount = components.length;
-        for (const componentConfig of componentConfigs) {
-          if (sortedComponentIds.indexOf(componentConfig.id) > -1) {
-            continue;
-          }
-
-          let hold = false;
-          for (const dependency of componentConfig.dependencies) {
-            if (sortedComponentIds.indexOf(dependency.id) === -1) {
-              hold = true;
-              break;
-            }
-          }
-
-          if (hold) {
-            continue;
-          }
-
-          sortedComponentIds.push(componentConfig.id);
-          components.push(componentConfig);
-        }
-      } while (lastSortedCount < componentConfigs.length &&
-               lastSortedCount < components.length);
-      return components;
-    } catch (error) {
-      throw new Error('Invalid azure components config file.');
-    }
-  }
-
-  getComponentIndexById(id: string) {
-    try {
-      const azureConfigs =
-          JSON.parse(fs.readFileSync(this.configFilePath, 'utf8')) as
-          AzureConfigs;
-      const componentIndex =
-          azureConfigs.componentConfigs.findIndex(config => config.id === (id));
-      return componentIndex;
-    } catch (error) {
-      throw new Error('Invalid azure components config file.');
-    }
-  }
-
-  getComponentById(id: string) {
-    try {
-      const azureConfigs =
-          JSON.parse(fs.readFileSync(this.configFilePath, 'utf8')) as
-          AzureConfigs;
-      const componentConfig =
-          azureConfigs.componentConfigs.find(config => config.id === (id));
-      return componentConfig;
-    } catch (error) {
-      throw new Error('Invalid azure components config file.');
-    }
-  }
-
-  getComponentByType(type: ComponentType|string) {
-    try {
-      const azureConfigs =
-          JSON.parse(fs.readFileSync(this.configFilePath, 'utf8')) as
-          AzureConfigs;
-      const componentConfig = azureConfigs.componentConfigs.find(
-          config => config.type ===
-              (typeof type === 'string' ? type : ComponentType[type]));
-      return componentConfig;
-    } catch (error) {
-      throw new Error('Invalid azure components config file.');
-    }
-  }
-
-  getComponentsByType(type: ComponentType|string) {
-    try {
-      const azureConfigs =
-          JSON.parse(fs.readFileSync(this.configFilePath, 'utf8')) as
-          AzureConfigs;
-      const componentConfig = azureConfigs.componentConfigs.filter(
-          config => config.type ===
-              (typeof type === 'string' ? type : ComponentType[type]));
-      return componentConfig;
-    } catch (error) {
-      throw new Error('Invalid azure components config file.');
-    }
-  }
-
-  appendComponent(component: AzureComponentConfig) {
-    try {
-      const azureConfigs =
-          JSON.parse(fs.readFileSync(this.configFilePath, 'utf8')) as
-          AzureConfigs;
-      azureConfigs.componentConfigs.push(component);
-      fs.writeFileSync(
-          this.configFilePath, JSON.stringify(azureConfigs, null, 4));
-      return azureConfigs;
-    } catch (error) {
-      throw new Error('Invalid azure components config file.');
-    }
-  }
-
-  updateComponent(index: number, componentInfo: ComponentInfo) {
-    try {
-      const azureConfigs =
-          JSON.parse(fs.readFileSync(this.configFilePath, 'utf8')) as
-          AzureConfigs;
-      const component = azureConfigs.componentConfigs[index];
-      if (!component) {
-        throw new Error('Invalid index of componet list.');
-      }
-      component.componentInfo = componentInfo;
-      fs.writeFileSync(
-          this.configFilePath, JSON.stringify(azureConfigs, null, 4));
-      return azureConfigs;
-    } catch (error) {
-      throw new Error('Invalid azure components config file.');
-    }
-  }
-=======
 import * as fs from 'fs-plus';
 import * as path from 'path';
 
@@ -365,5 +188,4 @@
       throw new Error('Invalid azure components config file.');
     }
   }
->>>>>>> 0746512a
 }