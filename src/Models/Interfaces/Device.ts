// Copyright (c) Microsoft Corporation. All rights reserved.
// Licensed under the MIT License.

import {Compilable} from './Compilable';
import {Component} from './Component';
import {Uploadable} from './Uploadable';

export enum DeviceType {
  MXChip_AZ3166 = 1,
  IoT_Button = 2,
<<<<<<< HEAD
  Raspberry_Pi = 3,
  Simulator = 4
=======
  Esp32 = 3,
  Raspberry_Pi = 4
>>>>>>> 0746512a
}

export interface Device extends Component, Compilable, Uploadable {
  getDeviceType(): DeviceType;
  configDeviceSettings(): Promise<boolean>;
}
<|MERGE_RESOLUTION|>--- conflicted
+++ resolved
@@ -1,23 +1,19 @@
-// Copyright (c) Microsoft Corporation. All rights reserved.
-// Licensed under the MIT License.
-
-import {Compilable} from './Compilable';
-import {Component} from './Component';
-import {Uploadable} from './Uploadable';
-
-export enum DeviceType {
-  MXChip_AZ3166 = 1,
-  IoT_Button = 2,
-<<<<<<< HEAD
-  Raspberry_Pi = 3,
-  Simulator = 4
-=======
-  Esp32 = 3,
-  Raspberry_Pi = 4
->>>>>>> 0746512a
-}
-
-export interface Device extends Component, Compilable, Uploadable {
-  getDeviceType(): DeviceType;
-  configDeviceSettings(): Promise<boolean>;
-}
+// Copyright (c) Microsoft Corporation. All rights reserved.
+// Licensed under the MIT License.
+
+import {Compilable} from './Compilable';
+import {Component} from './Component';
+import {Uploadable} from './Uploadable';
+
+export enum DeviceType {
+  MXChip_AZ3166 = 1,
+  IoT_Button = 2,
+  Esp32 = 3,
+  Raspberry_Pi = 4,
+  Simulator = 5
+}
+
+export interface Device extends Component, Compilable, Uploadable {
+  getDeviceType(): DeviceType;
+  configDeviceSettings(): Promise<boolean>;
+}