// Copyright (c) Microsoft Corporation. All rights reserved.
// Licensed under the MIT License.

'use strict';

import * as fs from 'fs-plus';
import * as path from 'path';
import * as vscode from 'vscode';
import AdmZip = require('adm-zip');
import {IoTWorkbenchSettings} from './IoTSettings';
import * as utils from './utils';
import {Board, BoardQuickPickItem} from './Models/Interfaces/Board';
import {TelemetryContext} from './telemetry';
import {FileNames} from './constants';
import {ArduinoPackageManager} from './ArduinoPackageManager';
import {BoardProvider} from './boardProvider';
import {VSCExpress} from 'vscode-express';

type OptionsWithUri = import('request-promise').OptionsWithUri;

const impor = require('impor')(__dirname);
const request = impor('request-promise') as typeof import('request-promise');

export class ExampleExplorer {
  private _exampleName = '';
  private _exampleUrl = '';
  private _boardId = '';

  private static _vscexpress: VSCExpress|undefined;

  private async moveTempFiles(fsPath: string) {
    const tempPath = path.join(fsPath, '.temp');
    const tempPathList = fs.listSync(tempPath);
    let examplePath: string|undefined = undefined;
    for (let i = 0; i < tempPathList.length; i++) {
      if (!/\.zip$/.test(tempPathList[i])) {
        examplePath = tempPathList[i];
        break;
      }
    }
    if (!examplePath) {
      return false;
    }

    const examplePathList = fs.readdirSync(examplePath);

    examplePathList.forEach(item => {
      if (item !== '.' && item !== '..') {
        try {
          fs.moveSync(
              path.join(examplePath as string, item), path.join(fsPath, item));
        } catch (error) {
          throw error;
        }
      }
    });

    try {
      fs.removeSync(tempPath);
    } catch (error) {
      throw error;
    }

    return true;
  }

  private async downloadExamplePackage(
      context: vscode.ExtensionContext, channel: vscode.OutputChannel,
      url: string, fsPath: string): Promise<boolean> {
    channel.show();
    const loading = setInterval(() => {
      channel.append('.');
    }, 1000);

    const options: OptionsWithUri = {
      method: 'GET',
      uri: url,
      encoding: null  // Binary data
    };

    const zipData = await request(options).promise() as string;
    const tempPath = path.join(fsPath, '.temp');
    fs.writeFileSync(path.join(tempPath, 'example.zip'), zipData);
    const zip = new AdmZip(path.join(tempPath, 'example.zip'));
    try {
      zip.extractAllTo(tempPath, true);
      clearInterval(loading);
      channel.appendLine('');
      channel.appendLine('Example loaded.');
      await this.moveTempFiles(fsPath);
      return true;
    } catch (error) {
      clearInterval(loading);
      channel.appendLine('');
      throw error;
    }
  }

  private async GenerateExampleFolder(exampleName: string) {
    const settings: IoTWorkbenchSettings = new IoTWorkbenchSettings();
    const workbench = await settings.workbenchPath();

    if (!utils.directoryExistsSync(workbench)) {
      utils.mkdirRecursivelySync(workbench);
    }

    const name = path.join(workbench, 'examples', exampleName);
    if (!utils.fileExistsSync(name) && !utils.directoryExistsSync(name)) {
      utils.mkdirRecursivelySync(name);
      return name;
    }

    const workspaceFiles =
        fs.listSync(name, [FileNames.workspaceExtensionName]);
    if (workspaceFiles && workspaceFiles.length > 0) {
      const workspaceFile = workspaceFiles[0];  // just pick the first one
      if (fs.existsSync(workspaceFile)) {
        const selection = await vscode.window.showQuickPick(
            [
              {
                label: `Open an existing example`,
                description: '',
                detail: `Example exists: ${name}`
              },
              {
                label: 'Generate a new example',
                description: '',
                detail: 'Create a new folder to generate the example'
              }
            ],
            {
              ignoreFocusOut: true,
              matchOnDescription: true,
              matchOnDetail: true,
              placeHolder: 'Select an option',
            });
<<<<<<< HEAD

        if (!selection) {
          return '';
        }

=======

        if (!selection) {
          return '';
        }

>>>>>>> 63c680df
        if (selection.label === 'Open an existing example') {
          return name;
        }
      }
    }

    const customizedName = await vscode.window.showInputBox({
      prompt: 'Input example folder name',
      ignoreFocusOut: true,
      validateInput: (exampleName: string) => {
        if (exampleName === null) {
          return;
        }
        const name = path.join(workbench, 'examples', exampleName);
        if (!utils.fileExistsSync(name) && !utils.directoryExistsSync(name)) {
          if (!/^([a-z0-9_]|[a-z0-9_][-a-z0-9_.]*[a-z0-9_])$/i.test(
                  exampleName)) {
            return 'Folder name can only contain letters, numbers, "-" and ".", and cannot start or end with "-" or ".".';
          }
          return;
        } else {
          const items = fs.listSync(name);
          if (items.length === 0) {
            return;
          }
          return `${exampleName} exists, please use other folder name.`;
        }
      }
    });

    if (!customizedName) {
      return '';
    }

    const customizedPath = path.join(workbench, 'examples', customizedName);
    if (!utils.fileExistsSync(customizedPath) &&
        !utils.directoryExistsSync(customizedPath)) {
      utils.mkdirRecursivelySync(customizedPath);
    }

    return customizedPath;
  }

  async selectBoard(
      context: vscode.ExtensionContext, channel: vscode.OutputChannel,
      telemetryContext: TelemetryContext) {
    const boardProvider = new BoardProvider(context);
    const boardItemList: BoardQuickPickItem[] = [];
    const boards = boardProvider.list.filter(board => board.exampleUrl);
    boards.forEach((board: Board) => {
      boardItemList.push({
        name: board.name,
        id: board.id,
        detailInfo: board.detailInfo,
        label: board.name,
        description: board.detailInfo,
      });
    });

    // add the selection of 'device not in the list'
    boardItemList.push({
      name: '',
      id: 'no_device',
      detailInfo: '',
      label: '$(issue-opened) My device is not in the list...',
      description: '',
    });

    const boardSelection = await vscode.window.showQuickPick(boardItemList, {
      ignoreFocusOut: true,
      matchOnDescription: true,
      matchOnDetail: true,
      placeHolder: 'Select a board',
    });

    if (!boardSelection) {
      telemetryContext.properties.errorMessage = 'Board selection canceled.';
      telemetryContext.properties.result = 'Canceled';
      return false;
    } else if (boardSelection.id === 'no_device') {
      await utils.TakeNoDeviceSurvey(telemetryContext);
      return;
    } else {
      telemetryContext.properties.board = boardSelection.label;
      const board = boardProvider.find({id: boardSelection.id});

      if (board) {
        // To avoid block example gallery, use async to install board here
        // await ArduinoPackageManager.installBoard(board);
        ArduinoPackageManager.installBoard(board);
        const exampleUrl = 'example.html?board=' + board.id +
            '&url=' + encodeURIComponent(board.exampleUrl || '');
        ExampleExplorer._vscexpress =
            ExampleExplorer._vscexpress || new VSCExpress(context, 'views');
        ExampleExplorer._vscexpress.open(
            exampleUrl, 'Examples - Azure IoT Device Workbench',
            vscode.ViewColumn.One, {
              enableScripts: true,
              enableCommandUris: true,
              retainContextWhenHidden: true
            });
        return true;
      }
    }

    return false;
  }

  async initializeExample(
      context: vscode.ExtensionContext, channel: vscode.OutputChannel,
      telemetryContext: TelemetryContext, name?: string, url?: string,
      boardId?: string) {
    try {
      if (name && url && boardId) {
        this._exampleName = name;
        this._exampleUrl = url;
        this._boardId = boardId;
      }
      const res = await this.initializeExampleInternal(
          context, channel, telemetryContext);

      if (res) {
        vscode.window.showInformationMessage('Example load successfully.');
      } else {
        vscode.window.showWarningMessage('Example load canceled.');
      }
    } catch (error) {
      vscode.window.showErrorMessage(
          'Unable to load example. Please check output window for detailed information.');
      throw error;
    }
  }

  setSelectedExample(name: string, url: string, boardId: string) {
    this._exampleName = name;
    this._exampleUrl = url;
    this._boardId = boardId;
  }

  private async initializeExampleInternal(
      context: vscode.ExtensionContext, channel: vscode.OutputChannel,
      telemetryContext: TelemetryContext): Promise<boolean> {
    if (!this._exampleName || !this._exampleUrl) {
      return false;
    }

    const boardList = context.asAbsolutePath(
        path.join(FileNames.resourcesFolderName, FileNames.boardListFileName));
    const boardsJson: {boards: Board[]} = require(boardList);

    telemetryContext.properties.Example = this._exampleName;
    const board = boardsJson.boards.find(board => board.id === this._boardId);
    telemetryContext.properties.board = board ? board.name : '';

    const url = this._exampleUrl;
    const fsPath = await this.GenerateExampleFolder(this._exampleName);

    if (!fsPath) {
      return false;
    }

    const items = fs.listSync(fsPath, [FileNames.workspaceExtensionName]);
    if (items.length !== 0) {
      await vscode.commands.executeCommand(
          'vscode.openFolder', vscode.Uri.file(items[0]), true);
      return true;
    }

    channel.appendLine('Downloading example package...');
    const res =
        await this.downloadExamplePackage(context, channel, url, fsPath);
    if (res) {
      // Follow the same pattern in Arduino extension to open examples in new
      // VSCode instance
      const workspaceFiles =
          fs.listSync(fsPath, [FileNames.workspaceExtensionName]);
      if (workspaceFiles && workspaceFiles.length > 0) {
        await vscode.commands.executeCommand(
            'vscode.openFolder', vscode.Uri.file(workspaceFiles[0]), true);
        return true;
      } else {
        // TODO: Add buttom to submit issue to iot-workbench repo.
        throw new Error(
            'The example does not contain a project for Azure IoT Device Workbench.');
      }
    } else {
      throw new Error(
          'Downloading example package failed. Please check your network settings.');
    }
  }
}<|MERGE_RESOLUTION|>--- conflicted
+++ resolved
@@ -1,340 +1,332 @@
-// Copyright (c) Microsoft Corporation. All rights reserved.
-// Licensed under the MIT License.
-
-'use strict';
-
-import * as fs from 'fs-plus';
-import * as path from 'path';
-import * as vscode from 'vscode';
-import AdmZip = require('adm-zip');
-import {IoTWorkbenchSettings} from './IoTSettings';
-import * as utils from './utils';
-import {Board, BoardQuickPickItem} from './Models/Interfaces/Board';
-import {TelemetryContext} from './telemetry';
-import {FileNames} from './constants';
-import {ArduinoPackageManager} from './ArduinoPackageManager';
-import {BoardProvider} from './boardProvider';
-import {VSCExpress} from 'vscode-express';
-
-type OptionsWithUri = import('request-promise').OptionsWithUri;
-
-const impor = require('impor')(__dirname);
-const request = impor('request-promise') as typeof import('request-promise');
-
-export class ExampleExplorer {
-  private _exampleName = '';
-  private _exampleUrl = '';
-  private _boardId = '';
-
-  private static _vscexpress: VSCExpress|undefined;
-
-  private async moveTempFiles(fsPath: string) {
-    const tempPath = path.join(fsPath, '.temp');
-    const tempPathList = fs.listSync(tempPath);
-    let examplePath: string|undefined = undefined;
-    for (let i = 0; i < tempPathList.length; i++) {
-      if (!/\.zip$/.test(tempPathList[i])) {
-        examplePath = tempPathList[i];
-        break;
-      }
-    }
-    if (!examplePath) {
-      return false;
-    }
-
-    const examplePathList = fs.readdirSync(examplePath);
-
-    examplePathList.forEach(item => {
-      if (item !== '.' && item !== '..') {
-        try {
-          fs.moveSync(
-              path.join(examplePath as string, item), path.join(fsPath, item));
-        } catch (error) {
-          throw error;
-        }
-      }
-    });
-
-    try {
-      fs.removeSync(tempPath);
-    } catch (error) {
-      throw error;
-    }
-
-    return true;
-  }
-
-  private async downloadExamplePackage(
-      context: vscode.ExtensionContext, channel: vscode.OutputChannel,
-      url: string, fsPath: string): Promise<boolean> {
-    channel.show();
-    const loading = setInterval(() => {
-      channel.append('.');
-    }, 1000);
-
-    const options: OptionsWithUri = {
-      method: 'GET',
-      uri: url,
-      encoding: null  // Binary data
-    };
-
-    const zipData = await request(options).promise() as string;
-    const tempPath = path.join(fsPath, '.temp');
-    fs.writeFileSync(path.join(tempPath, 'example.zip'), zipData);
-    const zip = new AdmZip(path.join(tempPath, 'example.zip'));
-    try {
-      zip.extractAllTo(tempPath, true);
-      clearInterval(loading);
-      channel.appendLine('');
-      channel.appendLine('Example loaded.');
-      await this.moveTempFiles(fsPath);
-      return true;
-    } catch (error) {
-      clearInterval(loading);
-      channel.appendLine('');
-      throw error;
-    }
-  }
-
-  private async GenerateExampleFolder(exampleName: string) {
-    const settings: IoTWorkbenchSettings = new IoTWorkbenchSettings();
-    const workbench = await settings.workbenchPath();
-
-    if (!utils.directoryExistsSync(workbench)) {
-      utils.mkdirRecursivelySync(workbench);
-    }
-
-    const name = path.join(workbench, 'examples', exampleName);
-    if (!utils.fileExistsSync(name) && !utils.directoryExistsSync(name)) {
-      utils.mkdirRecursivelySync(name);
-      return name;
-    }
-
-    const workspaceFiles =
-        fs.listSync(name, [FileNames.workspaceExtensionName]);
-    if (workspaceFiles && workspaceFiles.length > 0) {
-      const workspaceFile = workspaceFiles[0];  // just pick the first one
-      if (fs.existsSync(workspaceFile)) {
-        const selection = await vscode.window.showQuickPick(
-            [
-              {
-                label: `Open an existing example`,
-                description: '',
-                detail: `Example exists: ${name}`
-              },
-              {
-                label: 'Generate a new example',
-                description: '',
-                detail: 'Create a new folder to generate the example'
-              }
-            ],
-            {
-              ignoreFocusOut: true,
-              matchOnDescription: true,
-              matchOnDetail: true,
-              placeHolder: 'Select an option',
-            });
-<<<<<<< HEAD
-
-        if (!selection) {
-          return '';
-        }
-
-=======
-
-        if (!selection) {
-          return '';
-        }
-
->>>>>>> 63c680df
-        if (selection.label === 'Open an existing example') {
-          return name;
-        }
-      }
-    }
-
-    const customizedName = await vscode.window.showInputBox({
-      prompt: 'Input example folder name',
-      ignoreFocusOut: true,
-      validateInput: (exampleName: string) => {
-        if (exampleName === null) {
-          return;
-        }
-        const name = path.join(workbench, 'examples', exampleName);
-        if (!utils.fileExistsSync(name) && !utils.directoryExistsSync(name)) {
-          if (!/^([a-z0-9_]|[a-z0-9_][-a-z0-9_.]*[a-z0-9_])$/i.test(
-                  exampleName)) {
-            return 'Folder name can only contain letters, numbers, "-" and ".", and cannot start or end with "-" or ".".';
-          }
-          return;
-        } else {
-          const items = fs.listSync(name);
-          if (items.length === 0) {
-            return;
-          }
-          return `${exampleName} exists, please use other folder name.`;
-        }
-      }
-    });
-
-    if (!customizedName) {
-      return '';
-    }
-
-    const customizedPath = path.join(workbench, 'examples', customizedName);
-    if (!utils.fileExistsSync(customizedPath) &&
-        !utils.directoryExistsSync(customizedPath)) {
-      utils.mkdirRecursivelySync(customizedPath);
-    }
-
-    return customizedPath;
-  }
-
-  async selectBoard(
-      context: vscode.ExtensionContext, channel: vscode.OutputChannel,
-      telemetryContext: TelemetryContext) {
-    const boardProvider = new BoardProvider(context);
-    const boardItemList: BoardQuickPickItem[] = [];
-    const boards = boardProvider.list.filter(board => board.exampleUrl);
-    boards.forEach((board: Board) => {
-      boardItemList.push({
-        name: board.name,
-        id: board.id,
-        detailInfo: board.detailInfo,
-        label: board.name,
-        description: board.detailInfo,
-      });
-    });
-
-    // add the selection of 'device not in the list'
-    boardItemList.push({
-      name: '',
-      id: 'no_device',
-      detailInfo: '',
-      label: '$(issue-opened) My device is not in the list...',
-      description: '',
-    });
-
-    const boardSelection = await vscode.window.showQuickPick(boardItemList, {
-      ignoreFocusOut: true,
-      matchOnDescription: true,
-      matchOnDetail: true,
-      placeHolder: 'Select a board',
-    });
-
-    if (!boardSelection) {
-      telemetryContext.properties.errorMessage = 'Board selection canceled.';
-      telemetryContext.properties.result = 'Canceled';
-      return false;
-    } else if (boardSelection.id === 'no_device') {
-      await utils.TakeNoDeviceSurvey(telemetryContext);
-      return;
-    } else {
-      telemetryContext.properties.board = boardSelection.label;
-      const board = boardProvider.find({id: boardSelection.id});
-
-      if (board) {
-        // To avoid block example gallery, use async to install board here
-        // await ArduinoPackageManager.installBoard(board);
-        ArduinoPackageManager.installBoard(board);
-        const exampleUrl = 'example.html?board=' + board.id +
-            '&url=' + encodeURIComponent(board.exampleUrl || '');
-        ExampleExplorer._vscexpress =
-            ExampleExplorer._vscexpress || new VSCExpress(context, 'views');
-        ExampleExplorer._vscexpress.open(
-            exampleUrl, 'Examples - Azure IoT Device Workbench',
-            vscode.ViewColumn.One, {
-              enableScripts: true,
-              enableCommandUris: true,
-              retainContextWhenHidden: true
-            });
-        return true;
-      }
-    }
-
-    return false;
-  }
-
-  async initializeExample(
-      context: vscode.ExtensionContext, channel: vscode.OutputChannel,
-      telemetryContext: TelemetryContext, name?: string, url?: string,
-      boardId?: string) {
-    try {
-      if (name && url && boardId) {
-        this._exampleName = name;
-        this._exampleUrl = url;
-        this._boardId = boardId;
-      }
-      const res = await this.initializeExampleInternal(
-          context, channel, telemetryContext);
-
-      if (res) {
-        vscode.window.showInformationMessage('Example load successfully.');
-      } else {
-        vscode.window.showWarningMessage('Example load canceled.');
-      }
-    } catch (error) {
-      vscode.window.showErrorMessage(
-          'Unable to load example. Please check output window for detailed information.');
-      throw error;
-    }
-  }
-
-  setSelectedExample(name: string, url: string, boardId: string) {
-    this._exampleName = name;
-    this._exampleUrl = url;
-    this._boardId = boardId;
-  }
-
-  private async initializeExampleInternal(
-      context: vscode.ExtensionContext, channel: vscode.OutputChannel,
-      telemetryContext: TelemetryContext): Promise<boolean> {
-    if (!this._exampleName || !this._exampleUrl) {
-      return false;
-    }
-
-    const boardList = context.asAbsolutePath(
-        path.join(FileNames.resourcesFolderName, FileNames.boardListFileName));
-    const boardsJson: {boards: Board[]} = require(boardList);
-
-    telemetryContext.properties.Example = this._exampleName;
-    const board = boardsJson.boards.find(board => board.id === this._boardId);
-    telemetryContext.properties.board = board ? board.name : '';
-
-    const url = this._exampleUrl;
-    const fsPath = await this.GenerateExampleFolder(this._exampleName);
-
-    if (!fsPath) {
-      return false;
-    }
-
-    const items = fs.listSync(fsPath, [FileNames.workspaceExtensionName]);
-    if (items.length !== 0) {
-      await vscode.commands.executeCommand(
-          'vscode.openFolder', vscode.Uri.file(items[0]), true);
-      return true;
-    }
-
-    channel.appendLine('Downloading example package...');
-    const res =
-        await this.downloadExamplePackage(context, channel, url, fsPath);
-    if (res) {
-      // Follow the same pattern in Arduino extension to open examples in new
-      // VSCode instance
-      const workspaceFiles =
-          fs.listSync(fsPath, [FileNames.workspaceExtensionName]);
-      if (workspaceFiles && workspaceFiles.length > 0) {
-        await vscode.commands.executeCommand(
-            'vscode.openFolder', vscode.Uri.file(workspaceFiles[0]), true);
-        return true;
-      } else {
-        // TODO: Add buttom to submit issue to iot-workbench repo.
-        throw new Error(
-            'The example does not contain a project for Azure IoT Device Workbench.');
-      }
-    } else {
-      throw new Error(
-          'Downloading example package failed. Please check your network settings.');
-    }
-  }
+// Copyright (c) Microsoft Corporation. All rights reserved.
+// Licensed under the MIT License.
+
+'use strict';
+
+import * as fs from 'fs-plus';
+import * as path from 'path';
+import * as vscode from 'vscode';
+import AdmZip = require('adm-zip');
+import {IoTWorkbenchSettings} from './IoTSettings';
+import * as utils from './utils';
+import {Board, BoardQuickPickItem} from './Models/Interfaces/Board';
+import {TelemetryContext} from './telemetry';
+import {FileNames} from './constants';
+import {ArduinoPackageManager} from './ArduinoPackageManager';
+import {BoardProvider} from './boardProvider';
+import {VSCExpress} from 'vscode-express';
+
+type OptionsWithUri = import('request-promise').OptionsWithUri;
+
+const impor = require('impor')(__dirname);
+const request = impor('request-promise') as typeof import('request-promise');
+
+export class ExampleExplorer {
+  private _exampleName = '';
+  private _exampleUrl = '';
+  private _boardId = '';
+
+  private static _vscexpress: VSCExpress|undefined;
+
+  private async moveTempFiles(fsPath: string) {
+    const tempPath = path.join(fsPath, '.temp');
+    const tempPathList = fs.listSync(tempPath);
+    let examplePath: string|undefined = undefined;
+    for (let i = 0; i < tempPathList.length; i++) {
+      if (!/\.zip$/.test(tempPathList[i])) {
+        examplePath = tempPathList[i];
+        break;
+      }
+    }
+    if (!examplePath) {
+      return false;
+    }
+
+    const examplePathList = fs.readdirSync(examplePath);
+
+    examplePathList.forEach(item => {
+      if (item !== '.' && item !== '..') {
+        try {
+          fs.moveSync(
+              path.join(examplePath as string, item), path.join(fsPath, item));
+        } catch (error) {
+          throw error;
+        }
+      }
+    });
+
+    try {
+      fs.removeSync(tempPath);
+    } catch (error) {
+      throw error;
+    }
+
+    return true;
+  }
+
+  private async downloadExamplePackage(
+      context: vscode.ExtensionContext, channel: vscode.OutputChannel,
+      url: string, fsPath: string): Promise<boolean> {
+    channel.show();
+    const loading = setInterval(() => {
+      channel.append('.');
+    }, 1000);
+
+    const options: OptionsWithUri = {
+      method: 'GET',
+      uri: url,
+      encoding: null  // Binary data
+    };
+
+    const zipData = await request(options).promise() as string;
+    const tempPath = path.join(fsPath, '.temp');
+    fs.writeFileSync(path.join(tempPath, 'example.zip'), zipData);
+    const zip = new AdmZip(path.join(tempPath, 'example.zip'));
+    try {
+      zip.extractAllTo(tempPath, true);
+      clearInterval(loading);
+      channel.appendLine('');
+      channel.appendLine('Example loaded.');
+      await this.moveTempFiles(fsPath);
+      return true;
+    } catch (error) {
+      clearInterval(loading);
+      channel.appendLine('');
+      throw error;
+    }
+  }
+
+  private async GenerateExampleFolder(exampleName: string) {
+    const settings: IoTWorkbenchSettings = new IoTWorkbenchSettings();
+    const workbench = await settings.workbenchPath();
+
+    if (!utils.directoryExistsSync(workbench)) {
+      utils.mkdirRecursivelySync(workbench);
+    }
+
+    const name = path.join(workbench, 'examples', exampleName);
+    if (!utils.fileExistsSync(name) && !utils.directoryExistsSync(name)) {
+      utils.mkdirRecursivelySync(name);
+      return name;
+    }
+
+    const workspaceFiles =
+        fs.listSync(name, [FileNames.workspaceExtensionName]);
+    if (workspaceFiles && workspaceFiles.length > 0) {
+      const workspaceFile = workspaceFiles[0];  // just pick the first one
+      if (fs.existsSync(workspaceFile)) {
+        const selection = await vscode.window.showQuickPick(
+            [
+              {
+                label: `Open an existing example`,
+                description: '',
+                detail: `Example exists: ${name}`
+              },
+              {
+                label: 'Generate a new example',
+                description: '',
+                detail: 'Create a new folder to generate the example'
+              }
+            ],
+            {
+              ignoreFocusOut: true,
+              matchOnDescription: true,
+              matchOnDetail: true,
+              placeHolder: 'Select an option',
+            });
+
+        if (!selection) {
+          return '';
+        }
+
+        if (selection.label === 'Open an existing example') {
+          return name;
+        }
+      }
+    }
+
+    const customizedName = await vscode.window.showInputBox({
+      prompt: 'Input example folder name',
+      ignoreFocusOut: true,
+      validateInput: (exampleName: string) => {
+        if (exampleName === null) {
+          return;
+        }
+        const name = path.join(workbench, 'examples', exampleName);
+        if (!utils.fileExistsSync(name) && !utils.directoryExistsSync(name)) {
+          if (!/^([a-z0-9_]|[a-z0-9_][-a-z0-9_.]*[a-z0-9_])$/i.test(
+                  exampleName)) {
+            return 'Folder name can only contain letters, numbers, "-" and ".", and cannot start or end with "-" or ".".';
+          }
+          return;
+        } else {
+          const items = fs.listSync(name);
+          if (items.length === 0) {
+            return;
+          }
+          return `${exampleName} exists, please use other folder name.`;
+        }
+      }
+    });
+
+    if (!customizedName) {
+      return '';
+    }
+
+    const customizedPath = path.join(workbench, 'examples', customizedName);
+    if (!utils.fileExistsSync(customizedPath) &&
+        !utils.directoryExistsSync(customizedPath)) {
+      utils.mkdirRecursivelySync(customizedPath);
+    }
+
+    return customizedPath;
+  }
+
+  async selectBoard(
+      context: vscode.ExtensionContext, channel: vscode.OutputChannel,
+      telemetryContext: TelemetryContext) {
+    const boardProvider = new BoardProvider(context);
+    const boardItemList: BoardQuickPickItem[] = [];
+    const boards = boardProvider.list.filter(board => board.exampleUrl);
+    boards.forEach((board: Board) => {
+      boardItemList.push({
+        name: board.name,
+        id: board.id,
+        detailInfo: board.detailInfo,
+        label: board.name,
+        description: board.detailInfo,
+      });
+    });
+
+    // add the selection of 'device not in the list'
+    boardItemList.push({
+      name: '',
+      id: 'no_device',
+      detailInfo: '',
+      label: '$(issue-opened) My device is not in the list...',
+      description: '',
+    });
+
+    const boardSelection = await vscode.window.showQuickPick(boardItemList, {
+      ignoreFocusOut: true,
+      matchOnDescription: true,
+      matchOnDetail: true,
+      placeHolder: 'Select a board',
+    });
+
+    if (!boardSelection) {
+      telemetryContext.properties.errorMessage = 'Board selection canceled.';
+      telemetryContext.properties.result = 'Canceled';
+      return false;
+    } else if (boardSelection.id === 'no_device') {
+      await utils.TakeNoDeviceSurvey(telemetryContext);
+      return;
+    } else {
+      telemetryContext.properties.board = boardSelection.label;
+      const board = boardProvider.find({id: boardSelection.id});
+
+      if (board) {
+        // To avoid block example gallery, use async to install board here
+        // await ArduinoPackageManager.installBoard(board);
+        ArduinoPackageManager.installBoard(board);
+        const exampleUrl = 'example.html?board=' + board.id +
+            '&url=' + encodeURIComponent(board.exampleUrl || '');
+        ExampleExplorer._vscexpress =
+            ExampleExplorer._vscexpress || new VSCExpress(context, 'views');
+        ExampleExplorer._vscexpress.open(
+            exampleUrl, 'Examples - Azure IoT Device Workbench',
+            vscode.ViewColumn.One, {
+              enableScripts: true,
+              enableCommandUris: true,
+              retainContextWhenHidden: true
+            });
+        return true;
+      }
+    }
+
+    return false;
+  }
+
+  async initializeExample(
+      context: vscode.ExtensionContext, channel: vscode.OutputChannel,
+      telemetryContext: TelemetryContext, name?: string, url?: string,
+      boardId?: string) {
+    try {
+      if (name && url && boardId) {
+        this._exampleName = name;
+        this._exampleUrl = url;
+        this._boardId = boardId;
+      }
+      const res = await this.initializeExampleInternal(
+          context, channel, telemetryContext);
+
+      if (res) {
+        vscode.window.showInformationMessage('Example load successfully.');
+      } else {
+        vscode.window.showWarningMessage('Example load canceled.');
+      }
+    } catch (error) {
+      vscode.window.showErrorMessage(
+          'Unable to load example. Please check output window for detailed information.');
+      throw error;
+    }
+  }
+
+  setSelectedExample(name: string, url: string, boardId: string) {
+    this._exampleName = name;
+    this._exampleUrl = url;
+    this._boardId = boardId;
+  }
+
+  private async initializeExampleInternal(
+      context: vscode.ExtensionContext, channel: vscode.OutputChannel,
+      telemetryContext: TelemetryContext): Promise<boolean> {
+    if (!this._exampleName || !this._exampleUrl) {
+      return false;
+    }
+
+    const boardList = context.asAbsolutePath(
+        path.join(FileNames.resourcesFolderName, FileNames.boardListFileName));
+    const boardsJson: {boards: Board[]} = require(boardList);
+
+    telemetryContext.properties.Example = this._exampleName;
+    const board = boardsJson.boards.find(board => board.id === this._boardId);
+    telemetryContext.properties.board = board ? board.name : '';
+
+    const url = this._exampleUrl;
+    const fsPath = await this.GenerateExampleFolder(this._exampleName);
+
+    if (!fsPath) {
+      return false;
+    }
+
+    const items = fs.listSync(fsPath, [FileNames.workspaceExtensionName]);
+    if (items.length !== 0) {
+      await vscode.commands.executeCommand(
+          'vscode.openFolder', vscode.Uri.file(items[0]), true);
+      return true;
+    }
+
+    channel.appendLine('Downloading example package...');
+    const res =
+        await this.downloadExamplePackage(context, channel, url, fsPath);
+    if (res) {
+      // Follow the same pattern in Arduino extension to open examples in new
+      // VSCode instance
+      const workspaceFiles =
+          fs.listSync(fsPath, [FileNames.workspaceExtensionName]);
+      if (workspaceFiles && workspaceFiles.length > 0) {
+        await vscode.commands.executeCommand(
+            'vscode.openFolder', vscode.Uri.file(workspaceFiles[0]), true);
+        return true;
+      } else {
+        // TODO: Add buttom to submit issue to iot-workbench repo.
+        throw new Error(
+            'The example does not contain a project for Azure IoT Device Workbench.');
+      }
+    } else {
+      throw new Error(
+          'Downloading example package failed. Please check your network settings.');
+    }
+  }
 }