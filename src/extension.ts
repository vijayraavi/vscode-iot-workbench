--- conflicted
+++ resolved
@@ -17,7 +17,6 @@
 import {TelemetryContext, callWithTelemetry, TelemetryWorker} from './telemetry';
 import {UsbDetector} from './usbDetector';
 import {HelpProvider} from './helpProvider';
-<<<<<<< HEAD
 import {AZ3166Device} from './Models/AZ3166Device';
 import {IoTButtonDevice} from './Models/IoTButtonDevice';
 import {RaspberryPiDevice} from './Models/RaspberryPiDevice';
@@ -31,88 +30,6 @@
 import {PnPDiagnostic} from './pnp/PnPDiagnostic';
 import {VSCExpress} from 'vscode-express';
 
-function filterMenu(commands: CommandItem[]) {
-  for (let i = 0; i < commands.length; i++) {
-    const command = commands[i];
-    let filtered = true;
-    let containDeviceId = false;
-    if (command.only) {
-      let commandList: string[] = [];
-      if (typeof command.only === 'string') {
-        commandList = [command.only];
-      } else {
-        commandList = command.only;
-      }
-
-      for (const key of commandList) {
-        const hasRequiredConfig = ConfigHandler.get(key);
-        if (hasRequiredConfig) {
-          filtered = false;
-          break;
-        }
-      }
-
-      if (filtered) {
-        commands.splice(i, 1);
-        i--;
-      }
-    }
-    if (command.deviceIds) {
-      const boardId = ConfigHandler.get<string>(ConfigKey.boardId);
-      for (const requiredDivice of command.deviceIds) {
-        if (requiredDivice === boardId) {
-          containDeviceId = true;
-        }
-      }
-      if (!containDeviceId) {
-        commands.splice(i, 1);
-        i--;
-        filtered = true;
-      }
-    }
-    if (!filtered && command.children) {
-      command.children = filterMenu(command.children);
-    }
-  }
-  return commands;
-}
-
-async function renderMenu(
-    parentLabel: string, commands: CommandItem[]|undefined) {
-  if (commands === undefined) {
-    return;
-  }
-
-  commands = filterMenu(commands);
-
-  const selection = await vscode.window.showQuickPick(
-      commands, {ignoreFocusOut: true, placeHolder: parentLabel});
-  if (!selection) {
-    return;
-  }
-
-  for (let i = 0; i < commands.length; i++) {
-    if (commands[i].label === selection.label &&
-        commands[i].description === selection.description) {
-      if (commands[i].click !== undefined) {
-        executeCommand(commands[i].click);
-      } else if (commands[i].children !== undefined) {
-        renderMenu(commands[i].label, commands[i].children);
-      }
-      return;
-    }
-  }
-}
-
-// tslint:disable-next-line: no-any
-function executeCommand(command: ((...args: any[]) => any)|undefined) {
-  if (command === undefined) {
-    return;
-  }
-  command();
-}
-=======
->>>>>>> d5a5d880
 
 function getDocumentType(document: vscode.TextDocument) {
   if (/\.interface\.json$/.test(document.uri.fsPath)) {
@@ -466,7 +383,6 @@
         initializeExampleBinder);
   };
 
-<<<<<<< HEAD
   const deviceModelCreateInterfaceProvider = async () => {
     deviceModelOperator.CreateInterface(context, outputChannel);
   };
@@ -475,76 +391,6 @@
     deviceModelOperator.CreateCapabilityModel(context, outputChannel);
   };
 
-  const menuForDevice: CommandItem[] = [
-    {
-      label: 'Config Device Settings',
-      description: '',
-      detail: 'Config the settings on device to connect to Azure',
-      click: deviceSettingsConfigProvider
-    },
-    {
-      label: 'Device Compile',
-      description: '',
-      detail: 'Compile device side code',
-      click: deviceCompileProvider,
-      deviceIds: [AZ3166Device.boardId, Esp32Device.boardId]
-    },
-    {
-      label: 'Device Upload',
-      description: '',
-      detail: 'Upload code to device',
-      click: deviceUploadProvider,
-      deviceIds: [
-        AZ3166Device.boardId, RaspberryPiDevice.boardId, Esp32Device.boardId
-      ]
-    },
-    {
-      label: 'Install Device SDK',
-      description: '',
-      detail: 'Download device board package',
-      click: devicePackageManager,
-      deviceIds: [
-        AZ3166Device.boardId, IoTButtonDevice.boardId,
-        RaspberryPiDevice.boardId, Esp32Device.boardId
-      ]
-    },
-    {
-      label: 'Generate CRC',
-      description: '',
-      detail: 'Generate CRC for OTA',
-      click: crcGenerateProvider,
-      deviceIds: [AZ3166Device.boardId, Esp32Device.boardId]
-    }
-  ];
-
-  const menuForCloud: CommandItem[] = [
-    {
-      label: 'Azure Provision',
-      description: '',
-      detail: 'Provision Azure services',
-      click: azureProvisionProvider
-    },
-    {
-      label: 'Azure Deploy',
-      description: '',
-      detail: 'Deploy Azure Services',
-      only: [ConfigKey.functionPath, ConfigKey.asaPath],
-      click: azureDeployProvider
-    }
-  ];
-
-  const iotdeviceMenu =
-      vscode.commands.registerCommand('iotworkbench.device', async () => {
-        renderMenu('IoT Workbench: Device', menuForDevice);
-      });
-
-  const iotcloudMenu =
-      vscode.commands.registerCommand('iotworkbench.cloud', async () => {
-        renderMenu('IoT Workbench: Cloud', menuForCloud);
-      });
-
-=======
->>>>>>> d5a5d880
   const projectInit = vscode.commands.registerCommand(
       'iotworkbench.initializeProject', projectInitProvider);
 
