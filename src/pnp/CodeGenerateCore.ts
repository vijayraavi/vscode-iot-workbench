--- conflicted
+++ resolved
@@ -32,12 +32,11 @@
   ubuntuPackageUrl: string;
 }
 
-<<<<<<< HEAD
 const provisionTypeLabel = {
   connectionStringLabel: 'IoT Hub Device Connection String',
   iotcSasKeyLabel: 'IoT Central | DPS symmetric key'
 };
-=======
+
 interface CodeGeneratorConfigItem {
   codeGeneratorVersion: string;
   iotWorkbenchMinimalVersion: string;
@@ -47,7 +46,7 @@
 interface CodeGeneratorConfig {
   codeGeneratorConfigItems: CodeGeneratorConfigItem[];
 }
->>>>>>> af20944a
+
 
 export class CodeGenerateCore {
   async ScaffoldDeviceStub(
