import * as fs from 'fs-plus';
import * as path from 'path';
import * as vscode from 'vscode';

import {FileNames} from '../../constants';
import {TelemetryContext} from '../../telemetry';

import {AnsiCCodeGeneratorBase} from './Interfaces/AnsiCCodeGeneratorBase';
import {ProvisionType} from './Interfaces/CodeGenerator';

const ansiConstants = {
  languageName: 'ansi',
  pnp: 'pnp'
};

const templateFileNames = ['Readme.md', 'main.c', 'CMakeLists.txt'];

export class AnsiCCodeGenGeneralImpl extends AnsiCCodeGeneratorBase {
  constructor(
      context: vscode.ExtensionContext, channel: vscode.OutputChannel,
      private telemetryContext: TelemetryContext,
      private provisionType: ProvisionType) {
    super(context, channel);
  }

  async GenerateCode(
      targetPath: string, filePath: string, fileCoreName: string,
      connectionString: string): Promise<boolean> {
    // Invoke PnP toolset to generate the code
    const retvalue = await this.GenerateAnsiCCodeCore(
        targetPath, filePath, connectionString);

<<<<<<< HEAD
    let provisionFolderName = 'connectionString';
=======
    let provisionFolderName;
>>>>>>> 83bce3c0
    switch (this.provisionType) {
      case ProvisionType.DeviceConnectionString:
        provisionFolderName = 'connectionstring';
        break;
      case ProvisionType.IoTCSasKey:
        provisionFolderName = 'iotcsaskey';
        break;
      default:
        throw new Error('Unsupported device provision type.');
    }

    const resouceFolder = this.context.asAbsolutePath(path.join(
        FileNames.resourcesFolderName, ansiConstants.pnp,
        ansiConstants.languageName, provisionFolderName));

    const projectName = path.basename(targetPath);

    const projectNamePattern = /{PROJECT_NAME}/g;

    templateFileNames.forEach(fileName => {
      const source = path.join(resouceFolder, fileName);
      const target = path.join(targetPath, fileName);
      const fileContent = fs.readFileSync(source, 'utf8');

      const replaceStr = fileContent.replace(projectNamePattern, projectName);
      fs.writeFileSync(target, replaceStr);
    });

    if (retvalue) {
      await vscode.commands.executeCommand(
          'vscode.openFolder', vscode.Uri.file(targetPath), true);
    }
    return retvalue;
  }
}<|MERGE_RESOLUTION|>--- conflicted
+++ resolved
@@ -30,11 +30,7 @@
     const retvalue = await this.GenerateAnsiCCodeCore(
         targetPath, filePath, connectionString);
 
-<<<<<<< HEAD
-    let provisionFolderName = 'connectionString';
-=======
     let provisionFolderName;
->>>>>>> 83bce3c0
     switch (this.provisionType) {
       case ProvisionType.DeviceConnectionString:
         provisionFolderName = 'connectionstring';
